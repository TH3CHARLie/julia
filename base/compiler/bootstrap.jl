--- conflicted
+++ resolved
@@ -30,14 +30,11 @@
             println(stderr, "WARNING: tfunc missing for ", reinterpret(IntrinsicFunction, Int32(i)))
         end
     end
-<<<<<<< HEAD
     # bootstraps for escape analysis
     # NOTE make sure we first infer `find_escapes!`, which seems to be costly when run in interpreter,
     # otherwise the bootstrap of `typeinf_ext` can be really slow
     pushfirst!(fs, EscapeAnalysis.find_escapes!, EscapeAnalysis.escape_builtin!)
-=======
     starttime = time()
->>>>>>> 6ea0b788
     for f in fs
         for m in _methods_by_ftype(Tuple{typeof(f), Vararg{Any}}, 10, typemax(UInt))
             # remove any TypeVars from the intersection
