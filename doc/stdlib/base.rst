.. currentmodule:: Base

Introduction
------------

The Julia standard library contains a range of functions and macros appropriate for performing scientific and numerical computing, but as broad as many general purpose programming languages.  Additional functionality is available from a growing collection of :ref:`available-packages`. Functions are grouped by topic below.  

Some general notes:

* Except for functions in :ref:`built-in-modules`, all functions documented here are directly available for use in programs.
* To use module functions, use ``import Module`` to import the module, and ``Module.fn(x)`` to use the functions.
* Alternatively, ``using ModuleName`` will import all exported ``Module`` functions into the current namespace.
* By convention, function names ending with an exclamation point (``!``) modify their arguments.  Some functions have both modifying (e.g., ``sort!``) and non-modifying (``sort``) versions.

Getting Around
--------------

.. function:: exit([code])

   Quit (or control-D at the prompt). The default exit code is zero, indicating that the processes completed successfully.

.. function:: quit()

   Calls ``exit(0)``.

.. function:: atexit(f)

   Register a zero-argument function to be called at exit.

.. function:: isinteractive()

   Determine whether Julia is running an interactive session.

.. function:: whos([Module,] [pattern::Regex])

   Print information about global variables in a module, optionally restricted
   to those matching ``pattern``.

.. function:: edit(file::String, [line])

   Edit a file optionally providing a line number to edit at. Returns to the julia prompt when you quit the editor. If the file name ends in ".jl" it is reloaded when the editor closes the file.

.. function:: edit(function, [types])

   Edit the definition of a function, optionally specifying a tuple of types to indicate which method to edit. When the editor exits, the source file containing the definition is reloaded.

.. function:: require(file::String...)

   Load source files once, in the context of the ``Main`` module, on every active node, searching the system-wide ``LOAD_PATH`` for files. ``require`` is considered a top-level operation, so it sets the current ``include`` path but does not use it to search for files (see help for ``include``). This function is typically used to load library code, and is implicitly called by ``using`` to load packages.

.. function:: reload(file::String)

   Like ``require``, except forces loading of files regardless of whether they have been loaded before. Typically used when interactively developing libraries.

.. function:: include(path::String)

   Evaluate the contents of a source file in the current context. During including, a task-local include path is set to the directory containing the file. Nested calls to ``include`` will search relative to that path. All paths refer to files on node 1 when running in parallel, and files will be fetched from node 1. This function is typically used to load source interactively, or to combine files in packages that are broken into multiple source files.

.. function:: include_string(code::String)

   Like ``include``, except reads code from the given string rather than from a file. Since there is no file path involved, no path processing or fetching from node 1 is done.

.. function:: help(name)

   Get help for a function. ``name`` can be an object or a string.

.. function:: apropos(string)

   Search documentation for functions related to ``string``.

.. function:: which(f, args...)

   Show which method of ``f`` will be called for the given arguments.

.. function:: @which

   Evaluates the arguments to the function call, determines their types, and calls the ``which`` function on the resulting expression

.. function:: methods(f)

   Show all methods of ``f`` with their argument types.

.. function:: methodswith(typ[, showparents])

   Show all methods with an argument of type ``typ``. If optional
   ``showparents`` is ``true``, also show arguments with a parent type
   of ``typ``, excluding type ``Any``.

.. function:: @show

   Show an expression and result, returning the result

.. function:: versioninfo([verbose::Bool])

   Print information about the version of Julia in use. If the ``verbose`` argument
   is true, detailed system information is shown as well.

All Objects
-----------

.. function:: is(x, y)

   Determine whether ``x`` and ``y`` are identical, in the sense that no program could distinguish them. Compares mutable objects by address in memory, and compares immutable objects (such as numbers) by contents at the bit level. This function is sometimes called ``egal``. The ``===`` operator is an alias for this function.

.. function:: isa(x, type)

   Determine whether ``x`` is of the given type.

.. function:: isequal(x, y)

   True if and only if ``x`` and ``y`` have the same contents. Loosely speaking, this means ``x`` and ``y`` would look the same when printed. This is the default comparison function used by hash tables (``Dict``).
   New types with a notion of equality should implement this function, except for numbers, which should implement ``==`` instead. However, numeric types with special values might need to implement ``isequal`` as well. For example, floating point ``NaN`` values are not ``==``, but are all equivalent in the sense of ``isequal``. Numbers of different types are considered unequal.
   Mutable containers should generally implement ``isequal`` by calling ``isequal`` recursively on all contents.

.. function:: isless(x, y)

   Test whether ``x`` is less than ``y``. Provides a total order consistent with ``isequal``. Values that are normally unordered, such as ``NaN``, are ordered in an arbitrary but consistent fashion. This is the default comparison used by ``sort``. Non-numeric types that can be ordered should implement this function. Numeric types only need to implement it if they have special values such as ``NaN``.

.. function:: typeof(x)

   Get the concrete type of ``x``.

.. function:: tuple(xs...)

   Construct a tuple of the given objects.

.. function:: ntuple(n, f::Function)

   Create a tuple of length ``n``, computing each element as ``f(i)``, where ``i`` is the index of the element.

.. function:: object_id(x)

   Get a unique integer id for ``x``. ``object_id(x)==object_id(y)`` if and only if ``is(x,y)``.

.. function:: hash(x)

   Compute an integer hash code such that ``isequal(x,y)`` implies ``hash(x)==hash(y)``.

.. function:: finalizer(x, function)

   Register a function ``f(x)`` to be called when there are no program-accessible references to ``x``. The behavior of this function is unpredictable if ``x`` is of a bits type.

.. function:: copy(x)

   Create a shallow copy of ``x``: the outer structure is copied, but not all internal values. For example, copying an array produces a new array with identically-same elements as the original.

.. function:: deepcopy(x)

   Create a deep copy of ``x``: everything is copied recursively, resulting in a fully independent object. For example, deep-copying an array produces a new array whose elements are deep-copies of the original elements.

   As a special case, functions can only be actually deep-copied if they are anonymous, otherwise they are just copied. The difference is only relevant in the case of closures, i.e. functions which may contain hidden internal references.

   While it isn't normally necessary, user-defined types can override the default ``deepcopy`` behavior by defining a specialized version of the function ``deepcopy_internal(x::T, dict::ObjectIdDict)`` (which shouldn't otherwise be used), where ``T`` is the type to be specialized for, and ``dict`` keeps track of objects copied so far within the recursion. Within the definition, ``deepcopy_internal`` should be used in place of ``deepcopy``, and the ``dict`` variable should be updated as appropriate before returning.

.. function:: isdefined(object, index | symbol)

   Tests whether an assignable location is defined. The arguments can be an
   array and index, a composite object and field name (as a symbol), or a
   module and a symbol.

.. function:: convert(type, x)

   Try to convert ``x`` to the given type.

.. function:: promote(xs...)

   Convert all arguments to their common promotion type (if any), and return them all (as a tuple).

.. function:: oftype(x, y)

   Convert ``y`` to the type of ``x``.

.. function:: identity(x)

   The identity function. Returns its argument.

Types
-----

.. function:: super(T::DataType)

   Return the supertype of DataType T

.. function:: subtype(type1, type2)

   True if and only if all values of ``type1`` are also of ``type2``. Can also be written using the ``<:`` infix operator as ``type1 <: type2``.

.. function:: <:(T1, T2)

   Subtype operator, equivalent to ``subtype(T1,T2)``.

.. function:: subtypes(T::DataType)

   Return a list of immediate subtypes of DataType T.  Note that all currently loaded subtypes are included, including those not visible in the current module.

.. function:: subtypetree(T::DataType)

   Return a nested list of all subtypes of DataType T.  Note that all currently loaded subtypes are included, including those not visible in the current module.

.. function:: typemin(type)

   The lowest value representable by the given (real) numeric type.

.. function:: typemax(type)

   The highest value representable by the given (real) numeric type.

.. function:: realmin(type)

   The smallest in absolute value non-subnormal value representable by the given floating-point type

.. function:: realmax(type)

   The highest finite value representable by the given floating-point type

.. function:: maxintfloat(type)

   The largest integer losslessly representable by the given floating-point type

.. function:: sizeof(type)

   Size, in bytes, of the canonical binary representation of the given type, if any.

.. function:: eps([type])

   The distance between 1.0 and the next larger representable floating-point value of ``type``. The only types that are sensible arguments are ``Float32`` and ``Float64``. If ``type`` is omitted, then ``eps(Float64)`` is returned.

.. function:: eps(x)

   The distance between ``x`` and the next larger representable floating-point value of the same type as ``x``.

.. function:: promote_type(type1, type2)

   Determine a type big enough to hold values of each argument type without loss, whenever possible. In some cases, where no type exists which to which both types can be promoted losslessly, some loss is tolerated; for example, ``promote_type(Int64,Float64)`` returns ``Float64`` even though strictly, not all ``Int64`` values can be represented exactly as ``Float64`` values.

.. function:: promote_rule(type1, type2)

   Specifies what type should be used by ``promote`` when given values of types
   ``type1`` and ``type2``. This function should not be called directly, but
   should have definitions added to it for new types as appropriate.

.. function:: getfield(value, name::Symbol)

   Extract a named field from a value of composite type. The syntax ``a.b`` calls
   ``getfield(a, :b)``, and the syntax ``a.(b)`` calls ``getfield(a, b)``.

.. function:: setfield(value, name::Symbol, x)

   Assign ``x`` to a named field in ``value`` of composite type.
   The syntax ``a.b = c`` calls ``setfield(a, :b, c)``, and the syntax ``a.(b) = c``
   calls ``setfield(a, b, c)``.

.. function:: fieldoffsets(type)

   The byte offset of each field of a type relative to the data start. For example, we could use it
   in the following manner to summarize information about a struct type::

        structinfo(T) = [zip(fieldoffsets(T),names(T),T.types)...]
        structinfo(Stat)

.. function:: fieldtype(value, name::Symbol)

   Determine the declared type of a named field in a value of composite type.

.. function:: isimmutable(v)

   True if value ``v`` is immutable.  See :ref:`man-immutable-composite-types` for a discussion of immutability.

.. function:: isbits(T)

   True if ``T`` is a "plain data" type, meaning it is immutable and contains no references to other values. Typical examples are numeric types such as ``Uint8``, ``Float64``, and ``Complex{Float64}``.

.. function:: isleaftype(T)

   Determine whether ``T`` is a concrete type that can have instances, meaning
   its only subtypes are itself and ``None`` (but ``T`` itself is not
   ``None``).

.. function:: typejoin(T, S)

   Compute a type that contains both ``T`` and ``S``.

.. function:: typeintersect(T, S)

   Compute a type that contains the intersection of ``T`` and ``S``. Usually this will be the smallest such type or one close to it.

Generic Functions
-----------------

.. function:: method_exists(f, tuple) -> Bool

   Determine whether the given generic function has a method matching the given tuple of argument types.

   **Example**: ``method_exists(length, (Array,)) = true``

.. function:: applicable(f, args...)

   Determine whether the given generic function has a method applicable to the given arguments.

.. function:: invoke(f, (types...), args...)

   Invoke a method for the given generic function matching the specified types (as a tuple), on the specified arguments. The arguments must be compatible with the specified types. This allows invoking a method other than the most specific matching method, which is useful when the behavior of a more general definition is explicitly needed (often as part of the implementation of a more specific method of the same function).

.. function:: |>(x, f)

   Applies a function to the preceding argument which allows for easy function chaining.

   **Example**: ``[1:5] |> x->x.^2 |> sum |> inv``


Syntax
------

.. function:: eval(expr::Expr)

   Evaluate an expression and return the value.

.. function:: @eval

   Evaluate an expression and return the value.

.. function:: evalfile(path::String)

   Evaluate all expressions in the given file, and return the value of the last one. No other processing (path searching, fetching from node 1, etc.) is performed.

.. function:: esc(e::ANY)

   Only valid in the context of an Expr returned from a macro. Prevents the macro hygine pass from turning embedded variables into gensym variables. See the :ref:`man-macros`
   section of the Metaprogramming chapter of the manual for more details and examples.

.. function:: gensym([tag])

   Generates a symbol which will not conflict with other variable names.

.. function:: @gensym

   Generates a gensym symbol for a variable. For example, `@gensym x y` is transformed into `x = gensym("x"); y = gensym("y")`.

.. function:: parse(str, [start, [greedy, [err]]])

   Parse the expression string and return an expression (which could later be passed to eval for execution). Start is the index of the first character to start parsing (default is 1). If greedy is true (default), parse will try to consume as much input as it can; otherwise, it will stop as soon as it has parsed a valid token. If err is true (default), parse errors will raise an error; otherwise, it will return the error as a normal expression.

Iteration
---------

Sequential iteration is implemented by the methods ``start``, ``done``, and
``next``. The general ``for`` loop::

    for i = I
      # body
    end

is translated to::

    state = start(I)
    while !done(I, state)
      (i, state) = next(I, state)
      # body
    end

The ``state`` object may be anything, and should be chosen appropriately for each iterable type.

.. function:: start(iter) -> state

   Get initial iteration state for an iterable object

.. function:: done(iter, state) -> Bool

   Test whether we are done iterating

.. function:: next(iter, state) -> item, state

   For a given iterable object and iteration state, return the current item and the next iteration state

.. function:: zip(iters...)

   For a set of iterable objects, returns an iterable of tuples, where the ``i``\ th tuple contains the ``i``\ th component of each input iterable.

   Note that ``zip`` is it's own inverse: ``[zip(zip(a...)...)...] == [a...]``.

.. function:: enumerate(iter)

   Return an iterator that yields ``(i, x)`` where ``i`` is an index starting at 1,
   and ``x`` is the ``ith`` value from the given iterator.

Fully implemented by: ``Range``, ``Range1``, ``NDRange``, ``Tuple``, ``Real``, ``AbstractArray``, ``IntSet``, ``ObjectIdDict``, ``Dict``, ``WeakKeyDict``, ``EachLine``, ``String``, ``Set``, ``Task``.

General Collections
-------------------

.. function:: isempty(collection) -> Bool

   Determine whether a collection is empty (has no elements).

.. function:: empty!(collection) -> collection

   Remove all elements from a collection.

.. function:: length(collection) -> Integer

   For ordered, indexable collections, the maximum index ``i`` for which ``getindex(collection, i)`` is valid. For unordered collections, the number of elements.

.. function:: endof(collection) -> Integer

   Returns the last index of the collection.

   **Example**: ``endof([1,2,4]) = 3``

Fully implemented by: ``Range``, ``Range1``, ``Tuple``, ``Number``, ``AbstractArray``, ``IntSet``, ``Dict``, ``WeakKeyDict``, ``String``, ``Set``.

Iterable Collections
--------------------

.. function:: contains(itr, x) -> Bool

   Determine whether a collection contains the given value, ``x``.
   
.. function:: indexin(a, b)

   Returns a vector containing the highest index in ``b``
   for each value in ``a`` that is a member of ``b`` .
   The output vector contains 0 wherever ``a`` is not a member of ``b``.

.. function:: findin(a, b)

   Returns the indices of elements in collection ``a`` that appear in collection ``b``

.. function:: unique(itr)

   Returns an array containing only the unique elements of the iterable ``itr``, in
   the order that the first of each set of equivalent elements originally appears.

.. function:: reduce(op, v0, itr)

   Reduce the given collection with the given operator, i.e. accumulate ``v = op(v,elt)`` for each element, where ``v`` starts as ``v0``. Reductions for certain commonly-used operators are available in a more convenient 1-argument form: ``max(itr)``, ``min(itr)``, ``sum(itr)``, ``prod(itr)``, ``any(itr)``, ``all(itr)``.

   The associativity of the reduction is implementation-dependent; if you
   need a particular associativity, e.g. left-to-right, you should write
   your own loop.

.. function:: max(itr)

   Returns the largest element in a collection

.. function:: min(itr)

   Returns the smallest element in a collection

.. function:: indmax(itr) -> Integer

   Returns the index of the maximum element in a collection

.. function:: indmin(itr) -> Integer

   Returns the index of the minimum element in a collection

.. function:: findmax(itr) -> (x, index)

   Returns the maximum element and its index

.. function:: findmin(itr) -> (x, index)

   Returns the minimum element and its index

.. function:: sum(itr)

   Returns the sum of all elements in a collection

.. function:: sum(f, itr)

   Sum the results of calling function ``f`` on each element of ``itr``.

.. function:: prod(itr)

   Returns the product of all elements of a collection

.. function:: any(itr) -> Bool

   Test whether any elements of a boolean collection are true

.. function:: all(itr) -> Bool

   Test whether all elements of a boolean collection are true

.. function:: count(p, itr) -> Integer

   Count the number of elements in ``itr`` for which predicate ``p`` is true.

.. function:: any(p, itr) -> Bool

   Determine whether any element of ``itr`` satisfies the given predicate.

.. function:: all(p, itr) -> Bool

   Determine whether all elements of ``itr`` satisfy the given predicate.

.. function:: map(f, c) -> collection

   Transform collection ``c`` by applying ``f`` to each element.

   **Example**: ``map((x) -> x * 2, [1, 2, 3]) = [2, 4, 6]``

.. function:: map!(function, collection)

   In-place version of :func:`map`.

.. function:: mapreduce(f, op, itr)

   Applies function ``f`` to each element in ``itr`` and then reduces the result using the binary function ``op``.

   **Example**: ``mapreduce(x->x^2, +, [1:3]) == 1 + 4 + 9 == 14``

   The associativity of the reduction is implementation-dependent; if you
   need a particular associativity, e.g. left-to-right, you should write
   your own loop.

.. function:: first(coll)

   Get the first element of an ordered collection.

.. function:: last(coll)

   Get the last element of an ordered collection.

.. function:: step(r)

   Get the step size of a ``Range`` object.

.. function:: collect(collection)

   Return an array of all items in a collection. For associative collections, returns (key, value) tuples.

.. function:: issubset(a, b)

   Determine whether every element of ``a`` is also in ``b``, using the
   ``contains`` function.


Indexable Collections
---------------------

.. function:: getindex(collection, key...)

   Retrieve the value(s) stored at the given key or index within a collection.
   The syntax ``a[i,j,...]`` is converted by the compiler to
   ``getindex(a, i, j, ...)``.

.. function:: setindex!(collection, value, key...)

   Store the given value at the given key or index within a collection.
   The syntax ``a[i,j,...] = x`` is converted by the compiler to
   ``setindex!(a, x, i, j, ...)``.

Fully implemented by: ``Array``, ``DArray``, ``AbstractArray``, ``SubArray``, ``ObjectIdDict``, ``Dict``, ``WeakKeyDict``, ``String``.

Partially implemented by: ``Range``, ``Range1``, ``Tuple``.

Associative Collections
-----------------------

``Dict`` is the standard associative collection. Its implementation uses the ``hash(x)`` as the hashing function for the key, and ``isequal(x,y)`` to determine equality. Define these two functions for custom types to override how they are stored in a hash table.

``ObjectIdDict`` is a special hash table where the keys are always object identities. ``WeakKeyDict`` is a hash table implementation where the keys are weak references to objects, and thus may be garbage collected even when referenced in a hash table.

Dicts can be created using a literal syntax: ``{"A"=>1, "B"=>2}``. Use of curly brackets will create a ``Dict`` of type ``Dict{Any,Any}``. Use of square brackets will attempt to infer type information from the keys and values (i.e. ``["A"=>1, "B"=>2]`` creates a ``Dict{ASCIIString, Int64}``). To explicitly specify types use the syntax: ``(KeyType=>ValueType)[...]``. For example, ``(ASCIIString=>Int32)["A"=>1, "B"=>2]``.

As with arrays, ``Dicts`` may be created with comprehensions. For example,
``{i => f(i) for i = 1:10}``.

.. function:: Dict{K,V}()

   Construct a hashtable with keys of type K and values of type V

.. function:: haskey(collection, key)

   Determine whether a collection has a mapping for a given key.

.. function:: get(collection, key, default)

   Return the value stored for the given key, or the given default value if no mapping for the key is present.

.. function:: getkey(collection, key, default)

   Return the key matching argument ``key`` if one exists in ``collection``, otherwise return ``default``.

.. function:: delete!(collection, key)

   Delete the mapping for the given key in a collection, and return the colection.

.. function:: pop!(collection, key[, default])

   Delete and return the mapping for ``key`` if it exists in ``collection``, otherwise return ``default``, or throw an error if default is not specified.

.. function:: keys(collection)

   Return an iterator over all keys in a collection. ``collect(keys(d))`` returns an array of keys.

.. function:: values(collection)

   Return an iterator over all values in a collection. ``collect(values(d))`` returns an array of values.

.. function:: merge(collection, others...)

   Construct a merged collection from the given collections.

.. function:: merge!(collection, others...)

   Update collection with pairs from the other collections

.. function:: filter(function, collection)

   Return a copy of collection, removing (key, value) pairs for which function is false.

.. function:: filter!(function, collection)

   Update collection, removing (key, value) pairs for which function is false.

.. function:: eltype(collection)

   Returns the type tuple of the (key,value) pairs contained in collection.

.. function:: sizehint(s, n)

   Suggest that collection ``s`` reserve capacity for at least ``n`` elements. This can improve performance.

Fully implemented by: ``ObjectIdDict``, ``Dict``, ``WeakKeyDict``.

Partially implemented by: ``IntSet``, ``Set``, ``EnvHash``, ``Array``.

Set-Like Collections
--------------------

.. function:: add!(collection, key)

   Add an element to a set-like collection.

.. function:: Set(x...)

   Construct a ``Set`` with the given elements. Should be used instead of ``IntSet`` for sparse integer sets, or for sets of arbitrary objects.

.. function:: IntSet(i...)

   Construct a sorted set of the given integers. Implemented as a bit string, and therefore designed for dense integer sets. If the set will be sparse (for example holding a single very large integer), use ``Set`` instead.

.. function:: union(s1,s2...)

   Construct the union of two or more sets. Maintains order with arrays.

.. function:: union!(s, iterable)

   Union each element of ``iterable`` into set ``s`` in-place.

.. function:: intersect(s1,s2...)

   Construct the intersection of two or more sets. Maintains order and multiplicity of the first argument for arrays and ranges.

.. function:: setdiff(s1,s2)

   Construct the set of elements in ``s1`` but not ``s2``. Maintains order with arrays.

.. function:: setdiff!(s, iterable)

   Remove each element of ``iterable`` from set ``s`` in-place.

.. function:: symdiff(s1,s2...)

   Construct the symmetric difference of elements in the passed in sets or arrays. Maintains order with arrays.

.. function:: symdiff!(s, n)

   IntSet s is destructively modified to toggle the inclusion of integer ``n``.

.. function:: symdiff!(s, itr)

   For each element in ``itr``, destructively toggle its inclusion in set ``s``.

.. function:: symdiff!(s1, s2)

   Construct the symmetric difference of IntSets ``s1`` and ``s2``, storing the result in ``s1``.

.. function:: complement(s)

   Returns the set-complement of IntSet s.

.. function:: complement!(s)

   Mutates IntSet s into its set-complement.

.. function:: intersect!(s1, s2)

   Intersects IntSets s1 and s2 and overwrites the set s1 with the result. If needed, s1 will be expanded to the size of s2.

.. function:: issubset(A, S) -> Bool

   True if ``A ⊆ S`` (A is a subset of or equal to S)

Fully implemented by: ``IntSet``, ``Set``.

Partially implemented by: ``Array``.

Dequeues
--------

.. function:: push!(collection, item) -> collection

   Insert an item at the end of a collection.

.. function:: pop!(collection) -> item

   Remove the last item in a collection and return it.

.. function:: unshift!(collection, item) -> collection

   Insert an item at the beginning of a collection.

.. function:: shift!(collection) -> item

   Remove the first item in a collection.

.. function:: insert!(collection, index, item)

   Insert an item at the given index.

.. function:: splice!(collection, index, [replacement]) -> item

   Remove the item at the given index, and return the removed item. Subsequent items
   are shifted down to fill the resulting gap. If specified, replacement values from
   an ordered collection will be spliced in place of the removed item.

.. function:: splice!(collection, range, [replacement]) -> items

   Remove items in the specified index range, and return a collection containing the
   removed items. Subsequent items are shifted down to fill the resulting gap.
   If specified, replacement values from an ordered collection will be spliced in place
   of the removed items.

.. function:: resize!(collection, n) -> collection

   Resize collection to contain ``n`` elements.

.. function:: append!(collection, items) -> collection.

   Add the elements of ``items`` to the end of a collection. ``append!([1],[2,3]) => [1,2,3]``

.. function:: prepend!(collection, items) -> collection

   Insert the elements of ``items`` to the beginning of a collection. ``prepend!([3],[1,2]) => [1,2,3]``

Fully implemented by: ``Vector`` (aka 1-d ``Array``).


Strings
-------

.. function:: length(s)

   The number of characters in string ``s``.
   
.. function:: sizeof(s::String)

   The number of bytes in string ``s``.

.. function:: *(s, t)

   Concatenate strings.

   **Example**: ``"Hello " * "world" == "Hello world"``

.. function:: ^(s, n)

   Repeat string ``s`` ``n`` times.

   **Example**: ``"Julia "^3 == "Julia Julia Julia "``

.. function:: string(xs...)

   Create a string from any values using the ``print`` function.

.. function:: repr(x)

   Create a string from any value using the ``show`` function.

.. function:: bytestring(::Ptr{Uint8})

   Create a string from the address of a C (0-terminated) string. A copy is made; the ptr can be safely freed.

.. function:: bytestring(s)

   Convert a string to a contiguous byte array representation appropriate for passing it to C functions.

.. function:: ascii(::Array{Uint8,1})

   Create an ASCII string from a byte array.

.. function:: ascii(s)

   Convert a string to a contiguous ASCII string (all characters must be valid ASCII characters).

.. function:: utf8(::Array{Uint8,1})

   Create a UTF-8 string from a byte array.

.. function:: utf8(s)

   Convert a string to a contiguous UTF-8 string (all characters must be valid UTF-8 characters).

.. function:: is_valid_ascii(s) -> Bool

   Returns true if the string or byte vector is valid ASCII, false otherwise.

.. function:: is_valid_utf8(s) -> Bool

   Returns true if the string or byte vector is valid UTF-8, false otherwise.

.. function:: is_valid_char(c) -> Bool

   Returns true if the given char or integer is a valid Unicode code point.

.. function:: ismatch(r::Regex, s::String) -> Bool

   Test whether a string contains a match of the given regular expression.

.. function:: match(r::Regex, s::String[, idx::Integer[, addopts]])

   Search for the first match of the regular expression ``r`` in ``s`` and return a RegexMatch object containing the match, or nothing if the match failed. The matching substring can be retrieved by accessing ``m.match`` and the captured sequences can be retrieved by accessing ``m.captures``

.. function:: eachmatch(r::Regex, s::String[, overlap::Bool=false])

   Search for all matches of a the regular expression ``r`` in ``s`` and return a iterator over the matches. If overlap is true, the matching sequences are allowed to overlap indices in the original string, otherwise they must be from distinct character ranges.

.. function:: matchall(r::Regex, s::String[, overlap::Bool=false]) -> Vector{String}

   Return a vector of the matching substrings from eachmatch.

.. function:: lpad(string, n, p)

   Make a string at least ``n`` characters long by padding on the left with copies of ``p``.

.. function:: rpad(string, n, p)

   Make a string at least ``n`` characters long by padding on the right with copies of ``p``.

.. function:: search(string, chars, [start])

   Search for the given characters within the given string. The second argument may be a single character, a vector or a set of characters, a string, or a regular expression (though regular expressions are only allowed on contiguous strings, such as ASCII or UTF-8 strings). The third argument optionally specifies a starting index. The return value is a range of indexes where the matching sequence is found, such that ``s[search(s,x)] == x``. The return value is ``0:-1`` if there is no match.

.. function:: rsearch(string, chars, [start])

   Like ``search``, but starts at the end and moves towards the beginning of
   ``string``.

.. function:: replace(string, pat, r[, n])

   Search for the given pattern ``pat``, and replace each occurrence with ``r``. If ``n`` is provided, replace at most ``n`` occurrences.  As with search, the second argument may be a single character, a vector or a set of characters, a string, or a regular expression. If ``r`` is a function, each occurrence is replaced with ``r(s)`` where ``s`` is the matched substring.

.. function:: split(string, [chars, [limit,] [include_empty]])

   Return an array of strings by splitting the given string on occurrences of the given character delimiters, which may be specified in any of the formats allowed by ``search``'s second argument (i.e. a single character, collection of characters, string, or regular expression). If ``chars`` is omitted, it defaults to the set of all space characters, and ``include_empty`` is taken to be false. The last two arguments are also optional: they are are a maximum size for the result and a flag determining whether empty fields should be included in the result.

.. function:: rsplit(string, [chars, [limit,] [include_empty]])

   Similar to ``split``, but starting from the end of the string.

.. function:: strip(string, [chars])

   Return ``string`` with any leading and trailing whitespace removed. If a string ``chars`` is provided, instead remove characters contained in that string.

.. function:: lstrip(string, [chars])

   Return ``string`` with any leading whitespace removed. If a string ``chars`` is provided, instead remove characters contained in that string.

.. function:: rstrip(string, [chars])

   Return ``string`` with any trailing whitespace removed. If a string ``chars`` is provided, instead remove characters contained in that string.

.. function:: beginswith(string, prefix)

   Returns ``true`` if ``string`` starts with ``prefix``.

.. function:: endswith(string, suffix)

   Returns ``true`` if ``string`` ends with ``suffix``.

.. function:: uppercase(string)

   Returns ``string`` with all characters converted to uppercase.

.. function:: lowercase(string)

   Returns ``string`` with all characters converted to lowercase.

.. function:: join(strings, delim)

   Join an array of strings into a single string, inserting the given delimiter between adjacent strings.

.. function:: chop(string)

   Remove the last character from a string

.. function:: chomp(string)

   Remove a trailing newline from a string

.. function:: ind2chr(string, i)

   Convert a byte index to a character index

.. function:: chr2ind(string, i)

   Convert a character index to a byte index

.. function:: isvalid(str, i)

   Tells whether index ``i`` is valid for the given string

.. function:: nextind(str, i)

   Get the next valid string index after ``i``. Returns ``endof(str)+1`` at
   the end of the string.

.. function:: prevind(str, i)

   Get the previous valid string index before ``i``. Returns ``0`` at
   the beginning of the string.

.. function:: randstring(len)

   Create a random ASCII string of length ``len``, consisting of upper- and lower-case letters and the digits 0-9

.. function:: charwidth(c)

   Gives the number of columns needed to print a character.

.. function:: strwidth(s)

   Gives the number of columns needed to print a string.

.. function:: isalnum(c::Union(Char,String))

   Tests whether a character is alphanumeric, or whether this
   is true for all elements of a string.

.. function:: isalpha(c::Union(Char,String))

   Tests whether a character is alphabetic, or whether this
   is true for all elements of a string.

.. function:: isascii(c::Union(Char,String))

   Tests whether a character belongs to the ASCII character set, or whether this
   is true for all elements of a string.

.. function:: isblank(c::Union(Char,String))

   Tests whether a character is a tab or space, or whether this
   is true for all elements of a string.

.. function:: iscntrl(c::Union(Char,String))

   Tests whether a character is a control character, or whether this
   is true for all elements of a string.

.. function:: isdigit(c::Union(Char,String))

   Tests whether a character is a numeric digit (0-9), or whether this
   is true for all elements of a string.

.. function:: isgraph(c::Union(Char,String))

   Tests whether a character is printable, and not a space, or whether this
   is true for all elements of a string.

.. function:: islower(c::Union(Char,String))

   Tests whether a character is a lowercase letter, or whether this
   is true for all elements of a string.

.. function:: isprint(c::Union(Char,String))

   Tests whether a character is printable, including space, or whether this
   is true for all elements of a string.

.. function:: ispunct(c::Union(Char,String))

   Tests whether a character is printable, and not a space or
   alphanumeric, or whether this is true for all elements of a string.

.. function:: isspace(c::Union(Char,String))

   Tests whether a character is any whitespace character, or whether this
   is true for all elements of a string.

.. function:: isupper(c::Union(Char,String))

   Tests whether a character is an uppercase letter, or whether this
   is true for all elements of a string.

.. function:: isxdigit(c::Union(Char,String))

   Tests whether a character is a valid hexadecimal digit, or whether this
   is true for all elements of a string.

.. function:: symbol(str)

   Convert a string to a ``Symbol``.

.. function:: escape_string(str::String) -> String

   General escaping of traditional C and Unicode escape sequences. See :func:`print_escaped` for more general escaping.

.. function:: unescape_string(s::String) -> String

   General unescaping of traditional C and Unicode escape sequences. Reverse of :func:`escape_string`. See also :func:`print_unescaped`.


I/O
---

.. data:: STDOUT

   Global variable referring to the standard out stream.

.. data:: STDERR

   Global variable referring to the standard error stream.

.. data:: STDIN

   Global variable referring to the standard input stream.

.. function:: open(file_name, [read, write, create, truncate, append]) -> IOStream

   Open a file in a mode specified by five boolean arguments. The default is to open files for reading only. Returns a stream for accessing the file.

.. function:: open(file_name, [mode]) -> IOStream

   Alternate syntax for open, where a string-based mode specifier is used instead of the five booleans. The values of ``mode`` correspond to those from ``fopen(3)`` or Perl ``open``, and are equivalent to setting the following boolean groups:

   ==== =================================
    r    read
    r+   read, write
    w    write, create, truncate
    w+   read, write, create, truncate
    a    write, create, append
    a+   read, write, create, append
   ==== =================================


.. function:: open(f::function, args...)

   Apply the function ``f`` to the result of ``open(args...)`` and close the resulting file descriptor upon completion.

   **Example**: ``open(readall, "file.txt")``

.. function:: IOBuffer() -> IOBuffer

   Create an in-memory I/O stream.

.. function:: IOBuffer(size::Int)

   Create a fixed size IOBuffer. The buffer will not grow dynamically.

.. function:: IOBuffer(string)

   Create a read-only IOBuffer on the data underlying the given string

.. function:: IOBuffer([data,],[readable,writable,[maxsize]])

   Create an IOBuffer, which may optionally operate on a pre-existing array. If the readable/writable arguments are given, 
   they restrict whether or not the buffer may be read from or written to respectively. By default the buffer is readable
   but not writable. The last argument optionally specifies a size beyond which the buffer may not be grown.

.. function:: takebuf_array(b::IOBuffer)

   Obtain the contents of an ``IOBuffer`` as an array, without copying.

.. function:: takebuf_string(b::IOBuffer)

   Obtain the contents of an ``IOBuffer`` as a string, without copying.

.. function:: fdio([name::String, ]fd::Integer[, own::Bool]) -> IOStream

   Create an ``IOStream`` object from an integer file descriptor. If ``own`` is true, closing this object will close the underlying descriptor. By default, an ``IOStream`` is closed when it is garbage collected. ``name`` allows you to associate the descriptor with a named file.

.. function:: flush(stream)

   Commit all currently buffered writes to the given stream.

.. function:: flush_cstdio()

   Flushes the C ``stdout`` and ``stderr`` streams (which may have been
   written to by external C code).

.. function:: close(stream)

   Close an I/O stream. Performs a ``flush`` first.

.. function:: write(stream, x)

   Write the canonical binary representation of a value to the given stream.

.. function:: read(stream, type)

   Read a value of the given type from a stream, in canonical binary representation.

.. function:: read(stream, type, dims)

   Read a series of values of the given type from a stream, in canonical binary representation. ``dims`` is either a tuple or a series of integer arguments specifying the size of ``Array`` to return.

.. function:: readbytes!(stream, b::Vector{Uint8}, nb=length(b))

   Read at most ``nb`` bytes from the stream into ``b``, returning the
   number of bytes read (increasing the size of ``b`` as needed).

.. function:: readbytes(stream, nb=typemax(Int))

   Read at most ``nb`` bytes from the stream, returning a
   ``Vector{Uint8}`` of the bytes read.

.. function:: position(s)

   Get the current position of a stream.

.. function:: seek(s, pos)

   Seek a stream to the given position.

.. function:: seekstart(s)

   Seek a stream to its beginning.

.. function:: seekend(s)

   Seek a stream to its end.

.. function:: skip(s, offset)

   Seek a stream relative to the current position.

.. function:: eof(stream)

   Tests whether an I/O stream is at end-of-file. If the stream is not yet
   exhausted, this function will block to wait for more data if necessary, and
   then return ``false``. Therefore it is always safe to read one byte after
   seeing ``eof`` return ``false``.

.. function:: isreadonly(stream)

   Determine whether a stream is read-only.

.. function:: isopen(stream)

   Determine whether a stream is open (i.e. has not been closed yet).

.. function:: ntoh(x)

   Converts the endianness of a value from Network byte order (big-endian) to
   that used by the Host.

.. function:: hton(x)

   Converts the endianness of a value from that used by the Host to Network
   byte order (big-endian).

.. function:: ltoh(x)

   Converts the endianness of a value from Little-endian to that used by the
   Host.

.. function:: htol(x)

   Converts the endianness of a value from that used by the Host to
   Little-endian.

.. data:: ENDIAN_BOM

   The 32-bit byte-order-mark indicates the native byte order of the host machine. Little-endian machines will contain the value 0x04030201. Big-endian machines will contain the value 0x01020304.

.. function:: serialize(stream, value)

   Write an arbitrary value to a stream in an opaque format, such that it can
   be read back by ``deserialize``. The read-back value will be as identical as
   possible to the original. In general, this process will not work if the
   reading and writing are done by different versions of Julia, or
   an instance of Julia with a different system image.

.. function:: deserialize(stream)

   Read a value written by ``serialize``.
   
.. function:: print_escaped(io, str::String, esc::String)

   General escaping of traditional C and Unicode escape sequences, plus any characters in esc are also escaped (with a backslash).

.. function:: print_unescaped(io, s::String)

   General unescaping of traditional C and Unicode escape sequences. Reverse of :func:`print_escaped`.

.. function:: fd(stream)

   Returns the file descriptor backing the stream or file. Note that this function only applies to synchronous `File`'s and `IOStream`'s
   not to any of the asynchronous streams.

.. function:: redirect_stdout()

   Create a pipe to which all C and Julia level STDOUT output will be redirected. Returns a tuple (rd,wr) 
   representing the pipe ends. Data written to STDOUT may now be read from the rd end of the pipe. The 
   wr end is given for convenience in case the old STDOUT object was cached by the user and needs to be
   replaced elsewhere. 

.. function:: redirect_stdout(stream)

   Replace STDOUT by stream for all C and julia level output to STDOUT. Note that `stream` must be a TTY, a Pipe or a
   TcpSocket.

.. function:: redirect_stderr([stream])

   Like redirect_stdout, but for STDERR

.. function:: redirect_stderr([stream])

   Like redirect_stdout, but for STDIN. Note that the order of the return tuple is still (rd,wr), i.e. data to be read
   from STDIN, may be written to wr.

.. function:: readchomp(x)

   Read the entirety of x as a string but remove trailing newlines. Equivalent to chomp(readall(x)).

.. function:: readdir([dir]) -> Vector{ByteString}

   Returns the files and directories in the directory `dir` (or the current working directory if not given).

.. function:: truncate(file,n)

   Resize the file or buffer given by the first argument to exactly `n` bytes, filling previously unallocated space with '\0'
   if the file or buffer is grown

.. function:: skipchars(stream, predicate; linecomment::Char)

   Advance the stream until before the first character for which ``predicate`` returns false. For example ``skipchars(stream, isspace)`` will skip all whitespace. If keyword argument ``linecomment`` is specified, characters from that character through the end of a line will also be skipped.

.. function:: countlines(io,[eol::Char])

   Read io until the end of the stream/file and count the number of non-empty lines. To specify a file pass the filename as the first
   argument. EOL markers other than '\n' are supported by passing them as the second argument.

.. function:: PipeBuffer()

   An IOBuffer that allows reading and performs writes by appending. Seeking and truncating are not supported. See IOBuffer for the available constructors. 

.. function:: PipeBuffer(data::Vector{Uint8},[maxsize])

   Create a PipeBuffer to operate on a data vector, optionally specifying a size beyond which the underlying Array may not be grown.

.. function:: readavailable(stream)

   Read all available data on the stream, blocking the task only if no data is available. 

.. function:: stat(file)

   Returns a structure whose fields contain information about the file. The fields of the structure are:

   ========= ======================================================================
    size      The size (in bytes) of the file
    device    ID of the device that contains the file 
    inode     The inode number of the file
    mode      The protection mode of the file
    nlink     The number of hard links to the file
    uid       The user id of the owner of the file
    gid       The group id of the file owner
    rdev      If this file refers to a device, the ID of the device it refers to 
    blksize   The file-system preffered block size for the file
    blocks    The number of such blocks allocated
    mtime     Unix timestamp of when the file was last modified
    ctime     Unix timestamp of when the file was created
   ========= ======================================================================

.. function:: lstat(file)

   Like stat, but for symbolic links gets the info for the link itself rather than the file it refers to. This function must be called on a file path rather than a file object or a file descriptor. 

.. function:: ctime(file)

   Equivalent to stat(file).ctime

.. function:: mtime(file)

   Equivalent to stat(file).mtime

.. function:: filemode(file)

   Equivalent to stat(file).mode

.. function:: filesize(path...)

   Equivalent to stat(file).size

.. function:: uperm(file)

   Gets the permissions of the owner of the file as a bitfield of

   ==== =====================
    01   Execute Permission
    02   Write Permission
    04   Read Permission
   ==== =====================

   For allowed arguments, see the stat method.

.. function:: gperm(file)

   Like uperm but gets the permissions of the group owning the file

.. function:: operm(file)

   Like uperm but gets the permissions for people who neither own the file nor are a 
   member of the group owning the file

.. function:: cp(src::String,dst::String)

   Copy a file from `src` to `dest`.

.. function:: download(url,[localfile])

   Download a file from the given url, optionally renaming it to the given local file name.
   Note that this function relies on the availability of external tools such as ``curl``, 
   ``wget`` or ``fetch`` to download the file and is provided for convenience. For production
   use or situations in which more options are need, please use a package that provides the
   desired functionality instead. 

.. function:: mv(src::String,dst::String)

   Move a file from `src` to `dst`.

.. function:: rm(path::String)

   Delete the file at the given path. Note that this does not work on directories.

.. function:: touch(path::String)

   Update the last-modified timestamp on a file to the current time.


Network I/O
-----------

.. function:: connect([host],port) -> TcpSocket

   Connect to the host ``host`` on port ``port``

.. function:: connect(path) -> Pipe

   Connect to the Named Pipe/Domain Socket at ``path``

.. function:: listen([addr,]port) -> TcpServer

   Listen on port on the address specified by ``addr``. By default this listens on localhost only.
   To listen on all interfaces pass, ``IPv4(0)`` or ``IPv6(0)`` as appropriate.

.. function:: listen(path) -> PipeServer

   Listens on/Creates a Named Pipe/Domain Socket 

.. function:: getaddrinfo(host)

   Gets the IP address of the ``host`` (may have to do a DNS lookup)

.. function:: parseip(addr)

   Parse a string specifying an IPv4 or IPv6 ip address. 

.. function:: nb_available(stream)

   Returns the number of bytes available for reading before a read from this stream or buffer will block.

.. function:: accept(server[,client])

   Accepts a connection on the given server and returns a connection to the client. An uninitialized client 
   stream may be provided, in which case it will be used instead of creating a new stream.

<<<<<<< HEAD
.. function:: bind(server[,addr...])

   Binds a server to the given address (which may be any of the arguments accepted by listen).
   Note that you must still call listen to be able to accept connections on this server.

.. function:: listen(sever) -> PipeServer

   Starts listening on a server that has been previously bound to an address by ``bind``.

.. function:: listenany(port_hint) -> (Uint16,TcpServer)
=======
.. function:: open_any_tcp_port(hint) -> (Uint16,TcpServer)
>>>>>>> fa765c96

   Create a TcpServer on any port, using hint as a starting point. Returns a tuple of the actual port that the server
   was created on and the server itself. 

.. function:: poll_fd(fd, seconds::Real; readable=false, writable=false)

   Poll a file descriptor fd for changes in the read or write availability and with a timeout given by the second argument.
   If the timeout is not needed, use `wait(fd)` instead. The keyword arguments determine which of read and/or write status
   should be monitored and at least one of them needs to be set to true. The return code is 0 on timeout and an OR'd bitfield
   of UV_READABLE and UV_WRITABLE otherwise, indicating which event was triggered. 

.. function:: poll_file(s, interval_seconds::Real, seconds::Real)
   
   Monitor a file for changes by polling every `interval_seconds` seconds for `seconds` seconds. A return value of true indicates
   the file changed, a return value of false indicates a timeout. 

Text I/O
--------

.. function:: show(x)

   Write an informative text representation of a value to the current output stream. New types should overload ``show(io, x)`` where the first argument is a stream.
   The representation used by ``show`` generally includes Julia-specific formatting and type information.

.. function:: showcompact(x)

   Show a more compact representation of a value. This is used for printing
   array elements. If a new type has a different compact representation, it
   should overload ``showcompact(io, x)`` where the first argument is a stream.

.. function:: summary(x)

   Return a string giving a brief description of a value. By default returns
   ``string(typeof(x))``. For arrays, returns strings like "2x2 Float64 Array".

.. function:: print(x)

   Write (to the default output stream) a canonical (un-decorated) text representation of a value if there is one, otherwise call ``show``.
   The representation used by ``print`` includes minimal formatting and tries to avoid Julia-specific details.

.. function:: println(x)

   Print (using :func:`print`) ``x`` followed by a newline.

.. function:: info(msg)

   Display an informational message.

.. function:: warn(msg)

   Display a warning.

.. function:: @printf([io::IOStream], "%Fmt", args...)

   Print arg(s) using C ``printf()`` style format specification string. Optionally, an IOStream may be passed as the first argument to redirect output.

.. function:: @sprintf("%Fmt", args...)

   Return ``@printf`` formatted output as string.

.. function:: sprint(f::Function, args...)

   Call the given function with an I/O stream and the supplied extra arguments.
   Everything written to this I/O stream is returned as a string.

.. function:: showerror(io, e)

   Show a descriptive representation of an exception object.

.. function:: dump(x)

   Show the full structure of a value, including all fields of objects.

.. function:: readall(stream)

   Read the entire contents of an I/O stream as a string.

.. function:: readline(stream)

   Read a single line of text, including a trailing newline character (if one is reached before the end of the input).

.. function:: readuntil(stream, delim)

   Read a string, up to and including the given delimiter byte.

.. function:: readlines(stream)

   Read all lines as an array.

.. function:: eachline(stream)

   Create an iterable object that will yield each line from a stream.

.. function:: readdlm(source, delim::Char; has_header=false, use_mmap=false, ignore_invalid_chars=false)

   Read a matrix from the source where each line gives one row, with elements separated by the given delimeter. The source can be a text file, stream or byte array. Memory mapped filed can be used by passing the byte array representation of the mapped segment as source. 

   If ``has_header`` is ``true`` the first row of data would be read as headers and the tuple ``(data_cells, header_cells)`` is returned instead of only ``data_cells``.

   If ``use_mmap`` is ``true`` the file specified by ``source`` is memory mapped for potential speedups.

   If ``ignore_invalid_chars`` is ``true`` bytes in ``source`` with invalid character encoding will be ignored. Otherwise an error is thrown indicating the offending character position.

   If all data is numeric, the result will be a numeric array. If some elements cannot be parsed as numbers, a cell array of numbers and strings is returned.


.. function:: readdlm(source, delim::Char, T::Type; options...)

   Read a matrix from the source with a given element type. If ``T`` is a numeric type, the result is an array of that type, with any non-numeric elements as ``NaN`` for floating-point types, or zero. Other useful values of ``T`` include ``ASCIIString``, ``String``, and ``Any``.

.. function:: writedlm(filename, array, delim::Char)

   Write an array to a text file using the given delimeter (defaults to comma).

.. function:: readcsv(source, [T::Type]; options...)

   Equivalent to ``readdlm`` with ``delim`` set to comma.

.. function:: writecsv(filename, array)

   Equivalent to ``writedlm`` with ``delim`` set to comma.

.. function:: Base64Pipe(ostream)

   Returns a new write-only I/O stream, which converts any bytes written
   to it into base64-encoded ASCII bytes written to ``ostream``.  Calling
   ``close`` on the ``Base64Pipe`` stream is necessary to complete the
   encoding (but does not close ``ostream``).

.. function:: base64(writefunc, args...)
              base64(args...)

   Given a ``write``-like function ``writefunc``, which takes an I/O
   stream as its first argument, ``base64(writefunc, args...)``
   calls ``writefunc`` to write ``args...`` to a base64-encoded string,
   and returns the string.  ``base64(args...)`` is equivalent to
   ``base64(write, args...)``: it converts its arguments into bytes
   using the standard ``write`` functions and returns the base64-encoded
   string.

Multimedia I/O
--------------

Just as text output is performed by ``print`` and user-defined types
can indicate their textual representation by overloading ``show``,
Julia provides a standardized mechanism for rich multimedia output
(such as images, formatted text, or even audio and video), consisting
of three parts:

* A function ``display(x)`` to request the richest available multimedia
  display of a Julia object ``x`` (with a plain-text fallback).
* Overloading ``writemime`` allows one to indicate arbitrary multimedia
  representations (keyed by standard MIME types) of user-defined types.
* Multimedia-capable display backends may be registered by subclassing
  a generic ``Display`` type and pushing them onto a stack of display
  backends via ``pushdisplay``.

The base Julia runtime provides only plain-text display, but richer
displays may be enabled by loading external modules or by using graphical
Julia environments (such as the IPython-based IJulia notebook).

.. function:: display(x)
              display(d::Display, x)
              display(mime, x)
              display(d::Display, mime, x)

   Display ``x`` using the topmost applicable display in the display stack,
   typically using the richest supported multimedia output for ``x``, with
   plain-text ``STDOUT`` output as a fallback.  The ``display(d, x)`` variant
   attempts to display ``x`` on the given display ``d`` only, throwing
   a ``MethodError`` if ``d`` cannot display objects of this type.

   There are also two variants with a ``mime`` argument (a MIME type
   string, such as ``"image/png"``), which attempt to display ``x`` using the
   requesed MIME type *only*, throwing a ``MethodError`` if this type
   is not supported by either the display(s) or by ``x``.   With these
   variants, one can also supply the "raw" data in the requested MIME
   type by passing ``x::String`` (for MIME types with text-based storage,
   such as text/html or application/postscript) or ``x::Vector{Uint8}``
   (for binary MIME types).

.. function:: redisplay(x)
              redisplay(d::Display, x)
              redisplay(mime, x)
              redisplay(d::Display, mime, x)

   By default, the ``redisplay`` functions simply call ``display``.  However,
   some display backends may override ``redisplay`` to modify an existing
   display of ``x`` (if any).   Using ``redisplay`` is also a hint to the
   backend that ``x`` may be redisplayed several times, and the backend
   may choose to defer the display until (for example) the next interactive
   prompt.

.. function:: displayable(mime)
              displayable(d::Display, mime)

   Returns a boolean value indicating whether the given ``mime`` type (string)
   is displayable by any of the displays in the current display stack, or
   specifically by the display ``d`` in the second variant.

.. function:: writemime(stream, mime, x)

   The ``display`` functions ultimately call ``writemime`` in order to
   write an object ``x`` as a given ``mime`` type to a given I/O
   ``stream`` (usually a memory buffer), if possible.  In order to
   provide a rich multimedia representation of a user-defined type
   ``T``, it is only necessary to define a new ``writemime`` method for
   ``T``, via: ``writemime(stream, ::MIME"mime", x::T) = ...``, where
   ``mime`` is a MIME-type string and the function body calls
   ``write`` (or similar) to write that representation of ``x`` to
   ``stream``. (Note that the ``MIME""`` notation only supports literal
   strings; to construct ``MIME`` types in a more flexible manner use
   ``MIME{symbol("")}``.)

   For example, if you define a ``MyImage`` type and know how to write
   it to a PNG file, you could define a function ``writemime(stream,
   ::MIME"image/png", x::MyImage) = ...``` to allow your images to
   be displayed on any PNG-capable ``Display`` (such as IJulia).
   As usual, be sure to ``import Base.writemime`` in order to add
   new methods to the built-in Julia function ``writemime``.

   Technically, the ``MIME"mime"`` macro defines a singleton type for
   the given ``mime`` string, which allows us to exploit Julia's
   dispatch mechanisms in determining how to display objects of any
   given type.

.. function:: mimewritable(mime, T::Type)

   Returns a boolean value indicating whether or not objects of type
   ``T`` can be written as the given ``mime`` type.  (By default, this
   is determined automatically by the existence of the corresponding
   ``writemime`` function.)

.. function:: reprmime(mime, x)

   Returns a ``String`` or ``Vector{Uint8}`` containing the
   representation of ``x`` in the requested ``mime`` type, as written
   by ``writemime`` (throwing a ``MethodError`` if no appropriate
   ``writemime`` is available).  A ``String`` is returned for MIME
   types with textual representations (such as ``"text/html"`` or
   ``"application/postscript"``), whereas binary data is returned as
   ``Vector{Uint8}``.  (The function ``istext(mime)`` returns whether
   or not Julia treats a given ``mime`` type as text.)

   As a special case, if ``x`` is a ``String`` (for textual MIME types)
   or a ``Vector{Uint8}`` (for binary MIME types), the ``reprmime`` function
   assumes that ``x`` is already in the requested ``mime`` format and
   simply returns ``x``.

.. function:: stringmime(mime, x)

   Returns a ``String`` containing the representation of ``x`` in the
   requested ``mime`` type.  This is similar to ``reprmime`` except
   that binary data is base64-encoded as an ASCII string.

As mentioned above, one can also define new display backends. For
example, a module that can display PNG images in a window can register
this capability with Julia, so that calling ``display(x)`` on types
with PNG representations will automatically display the image using
the module's window.

In order to define a new display backend, one should first create a
subtype ``D`` of the abstract class ``Display``.  Then, for each MIME
type (``mime`` string) that can be displayed on ``D``, one should
define a function ``display(d::D, ::MIME"mime", x) = ...`` that
displays ``x`` as that MIME type, usually by calling ``reprmime(mime,
x)``.  A ``MethodError`` should be thrown if ``x`` cannot be displayed
as that MIME type; this is automatic if one calls ``reprmime``.
Finally, one should define a function ``display(d::D, x)`` that
queries ``mimewritable(mime, x)`` for the ``mime`` types supported by
``D`` and displays the "best" one; a ``MethodError`` should be thrown
if no supported MIME types are found for ``x``.  Similarly, some
subtypes may wish to override ``redisplay(d::D, ...)``.  (Again, one
should ``import Base.display`` to add new methods to ``display``.)
The return values of these functions are up to the implementation
(since in some cases it may be useful to return a display "handle" of
some type).  The display functions for ``D`` can then be called
directly, but they can also be invoked automatically from
``display(x)`` simply by pushing a new display onto the display-backend
stack with:

.. function:: pushdisplay(d::Display)

   Pushes a new display ``d`` on top of the global display-backend
   stack.  Calling ``display(x)`` or ``display(mime, x)`` will display
   ``x`` on the topmost compatible backend in the stack (i.e., the
   topmost backend that does not throw a ``MethodError``).

.. function:: popdisplay()
   	      popdisplay(d::Display)

   Pop the topmost backend off of the display-backend stack, or the
   topmost copy of ``d`` in the second variant.

.. function:: TextDisplay(stream)

   Returns a ``TextDisplay <: Display``, which can display any object
   as the text/plain MIME type (only), writing the text representation
   to the given I/O stream.  (The text representation is the same
   as the way an object is printed in the Julia REPL.)

Memory-mapped I/O
-----------------

.. function:: mmap_array(type, dims, stream, [offset])

   Create an ``Array`` whose values are linked to a file, using memory-mapping. This provides a convenient way of working with data too large to fit in the computer's memory.

   The type determines how the bytes of the array are interpreted (no format conversions are possible), and dims is a tuple containing the size of the array.

   The file is specified via the stream.  When you initialize the stream, use ``"r"`` for a "read-only" array, and ``"w+"`` to create a new array used to write values to disk. Optionally, you can specify an offset (in bytes) if, for example, you want to skip over a header in the file.

   **Example**:  ``A = mmap_array(Int64, (25,30000), s)``

   This would create a 25-by-30000 ``Array{Int64}``, linked to the file associated with stream ``s``.

.. function:: mmap_bitarray([type,] dims, stream, [offset])

   Create a ``BitArray`` whose values are linked to a file, using memory-mapping; it has the same purpose, works in the same way, and has the same arguments, as :func:`mmap_array`, but the byte representation is different. The ``type`` parameter is optional, and must be ``Bool`` if given.

   **Example**:  ``B = mmap_bitarray((25,30000), s)``

   This would create a 25-by-30000 ``BitArray``, linked to the file associated with stream ``s``.

.. function:: msync(array)

   Forces synchronization between the in-memory version of a memory-mapped ``Array`` or ``BitArray`` and the on-disk version.

.. function:: msync(ptr, len, [flags])

   Forces synchronization of the mmap'd memory region from ptr to ptr+len. Flags defaults to MS_SYNC, but can be a combination of MS_ASYNC, MS_SYNC, or MS_INVALIDATE. See your platform man page for specifics. The flags argument is not valid on Windows.
 
   You may not need to call ``msync``, because synchronization is performed at intervals automatically by the operating system. However, you can call this directly if, for example, you are concerned about losing the result of a long-running calculation.

.. data:: MS_ASYNC

   Enum constant for msync. See your platform man page for details. (not available on Windows).

.. data:: MS_SYNC

   Enum constant for msync. See your platform man page for details. (not available on Windows).

.. data:: MS_INVALIDATE

   Enum constant for msync. See your platform man page for details. (not available on Windows).

.. function:: mmap(len, prot, flags, fd, offset)

   Low-level interface to the mmap system call. See the man page.

.. function:: munmap(pointer, len)

   Low-level interface for unmapping memory (see the man page). With mmap_array you do not need to call this directly; the memory is unmapped for you when the array goes out of scope.

Standard Numeric Types
----------------------

``Bool`` ``Int8`` ``Uint8`` ``Int16`` ``Uint16`` ``Int32`` ``Uint32`` ``Int64`` ``Uint64`` ``Float32`` ``Float64`` ``Complex64`` ``Complex128``

.. _mathematical-operators:

Mathematical Operators
----------------------

.. function:: -(x)

   Unary minus operator.

.. _+:
.. function:: +(x, y)

   Binary addition operator.

.. _-:
.. function:: -(x, y)

   Binary subtraction operator.

.. _*:
.. function:: *(x, y)

   Binary multiplication operator.

.. _/:
.. function:: /(x, y)

   Binary left-division operator.

.. _\\:
.. function:: \\(x, y)

   Binary right-division operator.

.. _^:
.. function:: ^(x, y)

   Binary exponentiation operator.

.. _.+:
.. function:: .+(x, y)

   Element-wise binary addition operator.

.. _.-:
.. function:: .-(x, y)

   Element-wise binary subtraction operator.

.. _.*:
.. function:: .*(x, y)

   Element-wise binary multiplication operator.

.. _./:
.. function:: ./(x, y)

   Element-wise binary left division operator.

.. _.\\:
.. function:: .\\(x, y)

   Element-wise binary right division operator.

.. _.^:
.. function:: .^(x, y)

   Element-wise binary exponentiation operator.

.. function:: div(a,b)

   Compute a/b, truncating to an integer

.. function:: fld(a,b)

   Largest integer less than or equal to a/b

.. function:: mod(x,m)

   Modulus after division, returning in the range [0,m)

.. function:: rem(x, m)

   Remainder after division

.. function:: divrem(x, y)

   Compute ``x/y`` and ``x%y`` at the same time

.. _%:
.. function:: %(x, m)

   Remainder after division. The operator form of ``rem``.

.. function:: mod1(x,m)

   Modulus after division, returning in the range (0,m]

.. _//:
.. function:: //(num, den)

   Rational division

.. function:: rationalize([Type,] x)

   Approximate the number x as a rational fraction

.. function:: num(x)

   Numerator of the rational representation of ``x``

.. function:: den(x)

   Denominator of the rational representation of ``x``

.. _<<:
.. function:: <<(x, n)

   Left shift operator.

.. _>>:
.. function:: >>(x, n)

   Right shift operator.

.. _>>>:
.. function:: >>>(x, n)

   Unsigned right shift operator.

.. _\::
.. function:: \:(start, [step], stop)

   Range operator. ``a:b`` constructs a range from ``a`` to ``b`` with a step size of 1,
   and ``a:s:b`` is similar but uses a step size of ``s``. These syntaxes call the
   function ``colon``.
   The colon is also used in indexing to select whole dimensions.

.. function:: colon(start, [step], stop)

   Called by ``:`` syntax for constructing ranges.

.. _==:
.. function:: ==(x, y)

   Numeric equality operator. Compares numbers and number-like values (e.g. arrays) by numeric value. True for numbers of different types that represent the same value (e.g. ``2`` and ``2.0``). Follows IEEE semantics for floating-point numbers.
   New numeric types should implement this function for two arguments of the new type.

.. _!=:
.. function:: !=(x, y)

   Not-equals comparison operator. Always gives the opposite answer as ``==``.
   New types should generally not implement this, and rely on the fallback
   definition ``!=(x,y) = !(x==y)`` instead.

.. _===:
.. function:: ===(x, y)

   See the :func:`is` operator

.. _!==:
.. function:: !==(x, y)

   Equivalent to ``!is(x, y)``

.. _<:
.. function:: <(x, y)

   Less-than comparison operator. New numeric types should implement this function
   for two arguments of the new type.

.. _<=:
.. function:: <=(x, y)

   Less-than-or-equals comparison operator.

.. _>:
.. function:: >(x, y)

   Greater-than comparison operator. Generally, new types should implement ``<``
   instead of this function, and rely on the fallback definition ``>(x,y) = y<x``.

.. _>=:
.. function:: >=(x, y)

   Greater-than-or-equals comparison operator.

.. _.==:
.. function:: .==(x, y)

   Element-wise equality comparison operator.

.. _.!=:
.. function:: .!=(x, y)

   Element-wise not-equals comparison operator.

.. _.<:
.. function:: .<(x, y)

   Element-wise less-than comparison operator.

.. _.<=:
.. function:: .<=(x, y)

   Element-wise less-than-or-equals comparison operator.

.. _.>:
.. function:: .>(x, y)

   Element-wise greater-than comparison operator.

.. _.>=:
.. function:: .>=(x, y)

   Element-wise greater-than-or-equals comparison operator.

.. function:: cmp(x,y)

   Return -1, 0, or 1 depending on whether ``x<y``, ``x==y``, or ``x>y``, respectively

.. _~:
.. function:: ~(x)

   Bitwise not

.. _&:
.. function:: &(x, y)

   Bitwise and

.. _|:
.. function:: |(x, y)

   Bitwise or

.. _$:
.. function:: $(x, y)

   Bitwise exclusive or

.. _!:
.. function:: !(x)

   Boolean not

.. _&&:
.. function:: &&(x, y)

   Boolean and

.. _||:
.. function:: ||(x, y)

   Boolean or

.. function:: A_ldiv_Bc(a,b)

   Matrix operator A \\ B\ :sup:`H`

.. function:: A_ldiv_Bt(a,b)

   Matrix operator A \\ B\ :sup:`T`

.. function:: A_mul_B(...)

   Matrix operator A B

.. function:: A_mul_Bc(...)

   Matrix operator A B\ :sup:`H`

.. function:: A_mul_Bt(...)

   Matrix operator A B\ :sup:`T`

.. function:: A_rdiv_Bc(...)

   Matrix operator A / B\ :sup:`H`

.. function:: A_rdiv_Bt(a,b)

   Matrix operator A / B\ :sup:`T`

.. function:: Ac_ldiv_B(...)

   Matrix operator A\ :sup:`H` \\ B

.. function:: Ac_ldiv_Bc(...)

   Matrix operator A\ :sup:`H` \\ B\ :sup:`H`

.. function:: Ac_mul_B(...)

   Matrix operator A\ :sup:`H` B

.. function:: Ac_mul_Bc(...)

   Matrix operator A\ :sup:`H` B\ :sup:`H`

.. function:: Ac_rdiv_B(a,b)

   Matrix operator A\ :sup:`H` / B

.. function:: Ac_rdiv_Bc(a,b)

   Matrix operator A\ :sup:`H` / B\ :sup:`H`

.. function:: At_ldiv_B(...)

   Matrix operator A\ :sup:`T` \\ B

.. function:: At_ldiv_Bt(...)

   Matrix operator A\ :sup:`T` \\ B\ :sup:`T`

.. function:: At_mul_B(...)

   Matrix operator A\ :sup:`T` B

.. function:: At_mul_Bt(...)

   Matrix operator A\ :sup:`T` B\ :sup:`T`

.. function:: At_rdiv_B(a,b)

   Matrix operator A\ :sup:`T` / B

.. function:: At_rdiv_Bt(a,b)

   Matrix operator A\ :sup:`T` / B\ :sup:`T`


Mathematical Functions
----------------------

.. function:: isapprox(x::Number, y::Number; rtol::Real=cbrt(maxeps), atol::Real=sqrt(maxeps))

   Inexact equality comparison - behaves slightly different depending on types of input args:

   * For ``FloatingPoint`` numbers, ``isapprox`` returns ``true`` if ``abs(x-y) <= atol + rtol*max(abs(x), abs(y))``.

   * For ``Integer`` and ``Rational`` numbers, ``isapprox`` returns ``true`` if ``abs(x-y) <= atol``. The `rtol` argument is ignored. If one of ``x`` and ``y`` is ``FloatingPoint``, the other is promoted, and the method above is called instead.

   * For ``Complex`` numbers, the distance in the complex plane is compared, using the same criterion as above.

   For default tolerance arguments, ``maxeps = max(eps(abs(x)), eps(abs(y)))``.

.. function:: sin(x)

   Compute sine of ``x``, where ``x`` is in radians

.. function:: cos(x)

   Compute cosine of ``x``, where ``x`` is in radians

.. function:: tan(x)

   Compute tangent of ``x``, where ``x`` is in radians

.. function:: sind(x)

   Compute sine of ``x``, where ``x`` is in degrees

.. function:: cosd(x)

   Compute cosine of ``x``, where ``x`` is in degrees

.. function:: tand(x)

   Compute tangent of ``x``, where ``x`` is in degrees

.. function:: sinpi(x)

   Compute :math:`\sin(\pi x)` more accurately than ``sin(pi*x)``, especially for large ``x``.

.. function:: cospi(x)

   Compute :math:`\cos(\pi x)` more accurately than ``cos(pi*x)``, especially for large ``x``.

.. function:: sinh(x)

   Compute hyperbolic sine of ``x``

.. function:: cosh(x)

   Compute hyperbolic cosine of ``x``

.. function:: tanh(x)

   Compute hyperbolic tangent of ``x``

.. function:: asin(x)

   Compute the inverse sine of ``x``, where the output is in radians

.. function:: acos(x)

   Compute the inverse cosine of ``x``, where the output is in radians

.. function:: atan(x)

   Compute the inverse tangent of ``x``, where the output is in radians

.. function:: atan2(y, x)

   Compute the inverse tangent of ``y/x``, using the signs of both ``x`` and ``y`` to determine the quadrant of the return value.

.. function:: asind(x)

   Compute the inverse sine of ``x``, where the output is in degrees

.. function:: acosd(x)

   Compute the inverse cosine of ``x``, where the output is in degrees

.. function:: atand(x)

   Compute the inverse tangent of ``x``, where the output is in degrees

.. function:: sec(x)

   Compute the secant of ``x``, where ``x`` is in radians

.. function:: csc(x)

   Compute the cosecant of ``x``, where ``x`` is in radians

.. function:: cot(x)

   Compute the cotangent of ``x``, where ``x`` is in radians

.. function:: secd(x)

   Compute the secant of ``x``, where ``x`` is in degrees

.. function:: cscd(x)

   Compute the cosecant of ``x``, where ``x`` is in degrees

.. function:: cotd(x)

   Compute the cotangent of ``x``, where ``x`` is in degrees

.. function:: asec(x)

   Compute the inverse secant of ``x``, where the output is in radians

.. function:: acsc(x)

   Compute the inverse cosecant of ``x``, where the output is in radians

.. function:: acot(x)

   Compute the inverse cotangent of ``x``, where the output is in radians

.. function:: asecd(x)

   Compute the inverse secant of ``x``, where the output is in degrees

.. function:: acscd(x)

   Compute the inverse cosecant of ``x``, where the output is in degrees

.. function:: acotd(x)

   Compute the inverse cotangent of ``x``, where the output is in degrees

.. function:: sech(x)

   Compute the hyperbolic secant of ``x``

.. function:: csch(x)

   Compute the hyperbolic cosecant of ``x``

.. function:: coth(x)

   Compute the hyperbolic cotangent of ``x``

.. function:: asinh(x)

   Compute the inverse hyperbolic sine of ``x``

.. function:: acosh(x)

   Compute the inverse hyperbolic cosine of ``x``

.. function:: atanh(x)

   Compute the inverse hyperbolic cotangent of ``x``

.. function:: asech(x)

   Compute the inverse hyperbolic secant of ``x``

.. function:: acsch(x)

   Compute the inverse hyperbolic cosecant of ``x``

.. function:: acoth(x)

   Compute the inverse hyperbolic cotangent of ``x``

.. function:: sinc(x)

   Compute :math:`\sin(\pi x) / (\pi x)` if :math:`x \neq 0`, and :math:`1` if :math:`x = 0`.

.. function:: cosc(x)

   Compute :math:`\cos(\pi x) / x - \sin(\pi x) / (\pi x^2)` if :math:`x \neq 0`, and :math:`0`
   if :math:`x = 0`. This is the derivative of ``sinc(x)``.

.. function:: degrees2radians(x)

   Convert ``x`` from degrees to radians

.. function:: radians2degrees(x)

   Convert ``x`` from radians to degrees

.. function:: hypot(x, y)

   Compute the :math:`\sqrt{x^2+y^2}` without undue overflow or underflow

.. function:: log(x)

   Compute the natural logarithm of ``x``

.. function:: log2(x)

   Compute the natural logarithm of ``x`` to base 2

.. function:: log10(x)

   Compute the natural logarithm of ``x`` to base 10

.. function:: log1p(x)

   Accurate natural logarithm of ``1+x``

.. function:: frexp(val, exp)

   Return a number ``x`` such that it has a magnitude in the interval ``[1/2, 1)`` or 0,
   and val = :math:`x \times 2^{exp}`.

.. function:: exp(x)

   Compute :math:`e^x`

.. function:: exp2(x)

   Compute :math:`2^x`

.. function:: exp10(x)

   Compute :math:`10^x`

.. function:: ldexp(x, n)

   Compute :math:`x \times 2^n`

.. function:: modf(x)

   Return a tuple (fpart,ipart) of the fractional and integral parts of a
   number. Both parts have the same sign as the argument.

.. function:: expm1(x)

   Accurately compute :math:`e^x-1`

.. function:: round(x, [digits, [base]])

   ``round(x)`` returns the nearest integral value of the same type as ``x`` to ``x``. ``round(x, digits)`` rounds to the specified number of digits after the decimal place, or before if negative, e.g., ``round(pi,2)`` is ``3.14``. ``round(x, digits, base)`` rounds using a different base, defaulting to 10, e.g., ``round(pi, 3, 2)`` is ``3.125``.

.. function:: ceil(x, [digits, [base]])

   Returns the nearest integral value of the same type as ``x`` not less than ``x``. ``digits`` and ``base`` work as above.

.. function:: floor(x, [digits, [base]])

   Returns the nearest integral value of the same type as ``x`` not greater than ``x``. ``digits`` and ``base`` work as above.

.. function:: trunc(x, [digits, [base]])

   Returns the nearest integral value of the same type as ``x`` not greater in magnitude than ``x``. ``digits`` and ``base`` work as above.

.. function:: iround(x) -> Integer

   Returns the nearest integer to ``x``.

.. function:: iceil(x) -> Integer

   Returns the nearest integer not less than ``x``.

.. function:: ifloor(x) -> Integer

   Returns the nearest integer not greater than ``x``.

.. function:: itrunc(x) -> Integer

   Returns the nearest integer not greater in magnitude than ``x``.

.. function:: signif(x, digits, [base])

   Rounds (in the sense of ``round``) ``x`` so that there are ``digits`` significant digits, under a base ``base`` representation, default 10. E.g., ``signif(123.456, 2)`` is ``120.0``, and ``signif(357.913, 4, 2)`` is ``352.0``.

.. function:: min(x, y)

   Return the minimum of ``x`` and ``y``

.. function:: max(x, y)

   Return the maximum of ``x`` and ``y``

.. function:: clamp(x, lo, hi)

   Return x if ``lo <= x <= hi``. If ``x < lo``, return ``lo``. If ``x > hi``, return ``hi``.

.. function:: abs(x)

   Absolute value of ``x``

.. function:: abs2(x)

   Squared absolute value of ``x``

.. function:: copysign(x, y)

   Return ``x`` such that it has the same sign as ``y``

.. function:: sign(x)

   Return ``+1`` if ``x`` is positive, ``0`` if ``x == 0``, and ``-1`` if ``x`` is negative.

.. function:: signbit(x)

   Returns ``1`` if the value of the sign of ``x`` is negative, otherwise ``0``.

.. function:: flipsign(x, y)

   Return ``x`` with its sign flipped if ``y`` is negative. For example ``abs(x) = flipsign(x,x)``.

.. function:: sqrt(x)

   Return :math:`\sqrt{x}`

.. function:: isqrt(x)

   Integer square root.

.. function:: cbrt(x)

   Return :math:`x^{1/3}`

.. function:: erf(x)

   Compute the error function of ``x``, defined by
   :math:`\frac{2}{\sqrt{\pi}} \int_0^x e^{-t^2} dt`
   for arbitrary complex ``x``.

.. function:: erfc(x)

   Compute the complementary error function of ``x``,
   defined by :math:`1 - \operatorname{erf}(x)`.

.. function:: erfcx(x)

   Compute the scaled complementary error function of ``x``,
   defined by :math:`e^{x^2} \operatorname{erfc}(x)`.  Note
   also that :math:`\operatorname{erfcx}(-ix)` computes the
   Faddeeva function :math:`w(x)`.

.. function:: erfi(x)

   Compute the imaginary error function of ``x``,
   defined by :math:`-i \operatorname{erf}(ix)`.

.. function:: dawson(x)

   Compute the Dawson function (scaled imaginary error function) of ``x``,
   defined by :math:`\frac{\sqrt{\pi}}{2} e^{-x^2} \operatorname{erfi}(x)`.

.. function:: erfinv(x)

   Compute the inverse error function of a real ``x``,
   defined by :math:`\operatorname{erf}(\operatorname{erfinv}(x)) = x`.

.. function:: erfcinv(x)

   Compute the inverse error complementary function of a real ``x``,
   defined by :math:`\operatorname{erfc}(\operatorname{erfcinv}(x)) = x`.

.. function:: real(z)

   Return the real part of the complex number ``z``

.. function:: imag(z)

   Return the imaginary part of the complex number ``z``

.. function:: reim(z)

   Return both the real and imaginary parts of the complex number ``z``

.. function:: conj(z)

   Compute the complex conjugate of a complex number ``z``

.. function:: angle(z)

   Compute the phase angle of a complex number ``z``

.. function:: cis(z)

   Return ``cos(z) + i*sin(z)`` if z is real. Return ``(cos(real(z)) + i*sin(real(z)))/exp(imag(z))`` if ``z`` is complex

.. function:: binomial(n,k)

   Number of ways to choose ``k`` out of ``n`` items

.. function:: factorial(n)

   Factorial of n

.. function:: factorial(n,k)

   Compute ``factorial(n)/factorial(k)``

.. function:: factor(n)

   Compute the prime factorization of an integer ``n``. Returns a dictionary. The keys of the dictionary correspond to the factors, and hence are of the same type as ``n``. The value associated with each key indicates the number of times the factor appears in the factorization.

   **Example**: :math:`100=2*2*5*5`; then, ``factor(100) -> [5=>2,2=>2]``

.. function:: gcd(x,y)

   Greatest common divisor

.. function:: lcm(x,y)

   Least common multiple

.. function:: gcdx(x,y)

   Greatest common divisor, also returning integer coefficients ``u`` and ``v`` that solve ``ux+vy == gcd(x,y)``

.. function:: ispow2(n)

   Test whether ``n`` is a power of two

.. function:: nextpow2(n)

   Next power of two not less than ``n``

.. function:: prevpow2(n)

   Previous power of two not greater than ``n``

.. function:: nextpow(a, n)

   Next power of ``a`` not less than ``n``

.. function:: prevpow(a, n)

   Previous power of ``a`` not greater than ``n``

.. function:: nextprod([a,b,c], n)

   Next integer not less than ``n`` that can be written ``a^i1 * b^i2 * c^i3`` for integers ``i1``, ``i2``, ``i3``.

.. function:: prevprod([a,b,c], n)

   Previous integer not greater than ``n`` that can be written ``a^i1 * b^i2 * c^i3`` for integers ``i1``, ``i2``, ``i3``.

.. function:: invmod(x,m)

   Inverse of ``x``, modulo ``m``

.. function:: powermod(x, p, m)

   Compute ``mod(x^p, m)``

.. function:: gamma(x)

   Compute the gamma function of ``x``

.. function:: lgamma(x)

   Compute the logarithm of absolute value of ``gamma(x)``

.. function:: lfact(x)

   Compute the logarithmic factorial of ``x``

.. function:: digamma(x)

   Compute the digamma function of ``x`` (the logarithmic derivative of ``gamma(x)``)

.. function:: airy(k,x)

   kth derivative of the Airy function :math:`\operatorname{Ai}(x)`.

.. function:: airyai(x)

   Airy function :math:`\operatorname{Ai}(x)`.

.. function:: airyprime(x)

   Airy function derivative :math:`\operatorname{Ai}'(x)`.

.. function:: airyaiprime(x)

   Airy function derivative :math:`\operatorname{Ai}'(x)`.

.. function:: airybi(x)

   Airy function :math:`\operatorname{Bi}(x)`.

.. function:: airybiprime(x)

   Airy function derivative :math:`\operatorname{Bi}'(x)`.

.. function:: besselj0(x)

   Bessel function of the first kind of order 0, :math:`J_0(x)`.

.. function:: besselj1(x)

   Bessel function of the first kind of order 1, :math:`J_1(x)`.

.. function:: besselj(nu, x)

   Bessel function of the first kind of order ``nu``, :math:`J_\nu(x)`.

.. function:: bessely0(x)

   Bessel function of the second kind of order 0, :math:`Y_0(x)`.

.. function:: bessely1(x)

   Bessel function of the second kind of order 1, :math:`Y_1(x)`.

.. function:: bessely(nu, x)

   Bessel function of the second kind of order ``nu``, :math:`Y_\nu(x)`.

.. function:: hankelh1(nu, x)

   Bessel function of the third kind of order ``nu``, :math:`H^{(1)}_\nu(x)`.

.. function:: hankelh2(nu, x)

   Bessel function of the third kind of order ``nu``, :math:`H^{(2)}_\nu(x)`.

.. function:: besseli(nu, x)

   Modified Bessel function of the first kind of order ``nu``, :math:`I_\nu(x)`.

.. function:: besselk(nu, x)

   Modified Bessel function of the second kind of order ``nu``, :math:`K_\nu(x)`.

.. function:: beta(x, y)

   Euler integral of the first kind :math:`\operatorname{B}(x,y) = \Gamma(x)\Gamma(y)/\Gamma(x+y)`.

.. function:: lbeta(x, y)

   Natural logarithm of the absolute value of the beta function :math:`\log(|\operatorname{B}(x,y)|)`.

.. function:: eta(x)

   Dirichlet eta function :math:`\eta(s) = \sum^\infty_{n=1}(-)^{n-1}/n^{s}`.

.. function:: zeta(x)

   Riemann zeta function :math:`\zeta(s)`.

.. function:: bitmix(x, y)

   Hash two integers into a single integer. Useful for constructing hash
   functions.

.. function:: ndigits(n, b)

   Compute the number of digits in number ``n`` written in base ``b``.

Data Formats
------------

.. function:: bin(n, [pad])

   Convert an integer to a binary string, optionally specifying a number of digits to pad to.

.. function:: hex(n, [pad])

   Convert an integer to a hexadecimal string, optionally specifying a number of digits to pad to.

.. function:: dec(n, [pad])

   Convert an integer to a decimal string, optionally specifying a number of digits to pad to.

.. function:: oct(n, [pad])

   Convert an integer to an octal string, optionally specifying a number of digits to pad to.

.. function:: base(base, n, [pad])

   Convert an integer to a string in the given base, optionally specifying a number of digits to pad to. The base can be specified as either an integer, or as a ``Uint8`` array of character values to use as digit symbols.

.. function:: digits(n, [base], [pad])

   Returns an array of the digits of ``n`` in the given base, optionally padded with
   zeros to a specified size. More significant digits are at higher indexes, such
   that ``n == sum([digits[k]*base^(k-1) for k=1:length(digits)])``.

.. function:: bits(n)

   A string giving the literal bit representation of a number.

.. function:: parseint([type], str, [base])

   Parse a string as an integer in the given base (default 10), yielding a number of the specified type (default ``Int``).

.. function:: parsefloat([type], str)

   Parse a string as a decimal floating point number, yielding a number of the specified type.

.. function:: big(x)

   Convert a number to a maximum precision representation (typically ``BigInt`` or ``BigFloat``)

.. function:: bool(x)

   Convert a number or numeric array to boolean

.. function:: int(x)

   Convert a number or array to the default integer type on your platform. Alternatively, ``x`` can be a string, which is parsed as an integer.

.. function:: uint(x)

   Convert a number or array to the default unsigned integer type on your platform. Alternatively, ``x`` can be a string, which is parsed as an unsigned integer.

.. function:: integer(x)

   Convert a number or array to integer type. If ``x`` is already of integer type it is unchanged, otherwise it converts it to the default integer type on your platform.

.. function:: signed(x)

   Convert a number to a signed integer

.. function:: unsigned(x)

   Convert a number to an unsigned integer

.. function:: int8(x)

   Convert a number or array to ``Int8`` data type

.. function:: int16(x)

   Convert a number or array to ``Int16`` data type

.. function:: int32(x)

   Convert a number or array to ``Int32`` data type

.. function:: int64(x)

   Convert a number or array to ``Int64`` data type

.. function:: int128(x)

   Convert a number or array to ``Int128`` data type

.. function:: uint8(x)

   Convert a number or array to ``Uint8`` data type

.. function:: uint16(x)

   Convert a number or array to ``Uint16`` data type

.. function:: uint32(x)

   Convert a number or array to ``Uint32`` data type

.. function:: uint64(x)

   Convert a number or array to ``Uint64`` data type

.. function:: uint128(x)

   Convert a number or array to ``Uint128`` data type

.. function:: float32(x)

   Convert a number or array to ``Float32`` data type

.. function:: float64(x)

   Convert a number or array to ``Float64`` data type

.. function:: float32_isvalid(x, out::Vector{Float32}) -> Bool

   Convert a number or array to ``Float32`` data type, returning true if successful. The result of the conversion is stored in ``out[1]``.

.. function:: float64_isvalid(x, out::Vector{Float64}) -> Bool

   Convert a number or array to ``Float64`` data type, returning true if successful. The result of the conversion is stored in ``out[1]``.

.. function:: float(x)

   Convert a number, array, or string to a ``FloatingPoint`` data type. For numeric data, the smallest suitable ``FloatingPoint`` type is used. For strings, it converts to ``Float64``.

.. function:: significand(x)

   Extract the significand(s) (a.k.a. mantissa), in binary representation, of a floating-point number or array.

   For example, ``significand(15.2)/15.2 == 0.125``, and ``significand(15.2)*8 == 15.2``

.. function:: exponent(x) -> Int

   Get the exponent of a normalized floating-point number.

.. function:: isfloat64(x::Rational)

   Tests whether ``x`` or all its elements can be losslessly represented as a ``Float64`` data type

.. function:: complex64(r,i)

   Convert to ``r+i*im`` represented as a ``Complex64`` data type

.. function:: complex128(r,i)

   Convert to ``r+i*im`` represented as a ``Complex128`` data type

.. function:: char(x)

   Convert a number or array to ``Char`` data type

.. function:: complex(r,i)

   Convert real numbers or arrays to complex

.. function:: bswap(n)

   Byte-swap an integer

.. function:: num2hex(f)

   Get a hexadecimal string of the binary representation of a floating point number

.. function:: hex2num(str)

   Convert a hexadecimal string to the floating point number it represents

.. function:: hex2bytes(s::ASCIIString)

   Convert an arbitrarily long hexadecimal string to its binary representation. Returns an Array{Uint8, 1}, i.e. an array of bytes.

.. function:: bytes2hex(bin_arr::Array{Uint8, 1})

   Convert an array of bytes to its hexadecimal representation. All characters are in lower-case. Returns an ASCIIString.


Numbers
-------

.. function:: one(x)

   Get the multiplicative identity element for the type of x (x can also specify the type itself). For matrices, returns an identity matrix of the appropriate size and type.

.. function:: zero(x)

   Get the additive identity element for the type of x (x can also specify the type itself).

.. data:: pi

   The constant pi

.. data:: im

   The imaginary unit

.. data:: e

   The constant e

.. data:: Inf

   Positive infinity of type Float64

.. data:: Inf32

   Positive infinity of type Float32

.. data:: NaN

   A not-a-number value of type Float64

.. data:: NaN32

   A not-a-number value of type Float32

.. function:: issubnormal(f) -> Bool

   Test whether a floating point number is subnormal

.. function:: isfinite(f) -> Bool

   Test whether a number is finite

.. function:: isinf(f)

   Test whether a number is infinite

.. function:: isnan(f)

   Test whether a floating point number is not a number (NaN)

.. function:: inf(f)

   Returns infinity in the same floating point type as ``f`` (or ``f`` can by the type itself)

.. function:: nan(f)

   Returns NaN in the same floating point type as ``f`` (or ``f`` can by the type itself)

.. function:: nextfloat(f)

   Get the next floating point number in lexicographic order

.. function:: prevfloat(f) -> Float

   Get the previous floating point number in lexicographic order

.. function:: isinteger(x)

   Test whether ``x`` or all its elements are numerically equal to some integer

.. function:: isreal(x)

   Test whether ``x`` or all its elements are numerically equal to some real number

.. function:: BigInt(x)

   Create an arbitrary precision integer. ``x`` may be an ``Int`` (or anything that can be converted to an ``Int``) or a ``String``.
   The usual mathematical operators are defined for this type, and results are promoted to a ``BigInt``.

.. function:: BigFloat(x)

   Create an arbitrary precision floating point number. ``x`` may be an ``Integer``, a ``Float64``, a ``String`` or a ``BigInt``. The
   usual mathematical operators are defined for this type, and results are promoted to a ``BigFloat``.

Integers
~~~~~~~~

.. function:: count_ones(x::Integer) -> Integer

   Number of ones in the binary representation of ``x``.

   **Example**: ``count_ones(7) -> 3``

.. function:: count_zeros(x::Integer) -> Integer

   Number of zeros in the binary representation of ``x``.

   **Example**: ``count_zeros(int32(2 ^ 16 - 1)) -> 16``

.. function:: leading_zeros(x::Integer) -> Integer

   Number of zeros leading the binary representation of ``x``.

   **Example**: ``leading_zeros(int32(1)) -> 31``

.. function:: leading_ones(x::Integer) -> Integer

   Number of ones leading the binary representation of ``x``.

   **Example**: ``leading_ones(int32(2 ^ 32 - 2)) -> 31``

.. function:: trailing_zeros(x::Integer) -> Integer

   Number of zeros trailing the binary representation of ``x``.

   **Example**: ``trailing_zeros(2) -> 1``

.. function:: trailing_ones(x::Integer) -> Integer

   Number of ones trailing the binary representation of ``x``.

   **Example**: ``trailing_ones(3) -> 2``

.. function:: isprime(x::Integer) -> Bool

   Returns ``true`` if ``x`` is prime, and ``false`` otherwise.

   **Example**: ``isprime(3) -> true``

.. function:: primes(n)

   Returns a collection of the prime numbers <= ``n``.

.. function:: isodd(x::Integer) -> Bool

   Returns ``true`` if ``x`` is odd (that is, not divisible by 2), and ``false`` otherwise.

   **Example**: ``isodd(9) -> false``

.. function:: iseven(x::Integer) -> Bool

   Returns ``true`` is ``x`` is even (that is, divisible by 2), and ``false`` otherwise.

   **Example**: ``iseven(1) -> false``

BigFloats
---------
The `BigFloat` type implements arbitrary-precision floating-point aritmetic using the `GNU MPFR library <http://www.mpfr.org/>`_.

.. function:: precision(num::FloatingPoint)

   Get the precision of a floating point number, as defined by the effective number of bits in the mantissa.

.. function:: get_bigfloat_precision()

   Get the precision (in bits) currently used for BigFloat arithmetic.

.. function:: set_bigfloat_precision(x::Int64)

   Set the precision (in bits) to be used to BigFloat arithmetic.

.. function:: with_bigfloat_precision(f::Function,precision::Integer)

   Change the BigFloat arithmetic precision (in bits) for the duration of ``f``. It is logically equivalent to::

       old = get_bigfloat_precision()
       set_bigfloat_precision(precision)
       f()
       set_bigfloat_precision(old)

.. function:: get_bigfloat_rounding()

   Get the current BigFloat rounding mode. Valid modes are ``RoundToNearest``, ``RoundToZero``, ``RoundUp``, ``RoundDown``, ``RoundAwayZero``

.. function:: set_bigfloat_rounding(mode)

   Set the BigFloat rounding mode. See get_bigfloat_rounding for available modes

.. function:: with_bigfloat_rounding(f::Function,mode)

   Change the BigFloat rounding mode for the duration of ``f``. See ``get_bigfloat_rounding`` for available rounding modes; see also ``with_bigfloat_precision``.

Random Numbers
--------------

Random number generateion in Julia uses the `Mersenne Twister library <http://www.math.sci.hiroshima-u.ac.jp/~m-mat/MT/SFMT/#dSFMT>`_. Julia has a global RNG, which is used by default. Multiple RNGs can be plugged in using the ``AbstractRNG`` object, which can then be used to have multiple streams of random numbers. Currently, only ``MersenneTwister`` is supported.

.. function:: srand([rng], seed)

   Seed the RNG with a ``seed``, which may be an unsigned integer or a vector of unsigned integers. ``seed`` can even be a filename, in which case the seed is read from a file. If the argument ``rng`` is not provided, the default global RNG is seeded.

.. function:: MersenneTwister([seed])

   Create a ``MersenneTwister`` RNG object. Different RNG objects can have their own seeds, which may be useful for generating different streams of random numbers.

.. function:: rand()

   Generate a ``Float64`` random number uniformly in [0,1)

.. function:: rand!([rng], A)

   Populate the array A with random number generated from the specified RNG.

.. function:: rand(rng::AbstractRNG, [dims...])

   Generate a random ``Float64`` number or array of the size specified by dims, using the specified RNG object. Currently, ``MersenneTwister`` is the only available Random Number Generator (RNG), which may be seeded using srand.

.. function:: rand(dims or [dims...])

   Generate a random ``Float64`` array of the size specified by dims

.. function:: rand(Int32|Uint32|Int64|Uint64|Int128|Uint128, [dims...])

   Generate a random integer of the given type. Optionally, generate an array of random integers of the given type by specifying dims.

.. function:: rand(r, [dims...])

   Generate a random integer from the inclusive interval specified by ``Range1 r`` (for example, ``1:n``). Optionally, generate a random integer array.

.. function:: randbool([dims...])

   Generate a random boolean value. Optionally, generate an array of random boolean values.

.. function:: randbool!(A)

   Fill an array with random boolean values. A may be an ``Array`` or a ``BitArray``.

.. function:: randn(dims or [dims...])

   Generate a normally-distributed random number with mean 0 and standard deviation 1. Optionally generate an array of normally-distributed random numbers.

.. function:: randn!(A::Array{Float64,N})

   Fill the array A with normally-distributed (mean 0, standard deviation 1) random numbers. Also see the rand function.

.. function:: randsym(n)

   Generate a ``nxn`` symmetric array of normally-distributed random numbers with mean 0 and standard deviation 1.

Arrays
------

Basic functions
~~~~~~~~~~~~~~~

.. function:: ndims(A) -> Integer

   Returns the number of dimensions of A

.. function:: size(A)

   Returns a tuple containing the dimensions of A

.. function:: eltype(A)

   Returns the type of the elements contained in A

.. function:: iseltype(A,T)

   Tests whether A or its elements are of type T

.. function:: length(A) -> Integer

   Returns the number of elements in A (note that this differs from MATLAB where ``length(A)`` is the largest dimension of ``A``)

.. function:: nnz(A)

   Counts the number of nonzero values in array A (dense or sparse)

.. function:: conj!(A)

   Convert an array to its complex conjugate in-place

.. function:: stride(A, k)

   Returns the distance in memory (in number of elements) between adjacent elements in dimension k

.. function:: strides(A)

   Returns a tuple of the memory strides in each dimension

.. function:: ind2sub(dims, index) -> subscripts

   Returns a tuple of subscripts into an array with dimensions ``dims``, corresponding to the linear index ``index``

   **Example** ``i, j, ... = ind2sub(size(A), indmax(A))`` provides the indices of the maximum element

.. function:: sub2ind(dims, i, j, k...) -> index

   The inverse of ``ind2sub``, returns the linear index corresponding to the provided subscripts

Constructors
~~~~~~~~~~~~

.. function:: Array(type, dims)

   Construct an uninitialized dense array. ``dims`` may be a tuple or a series of integer arguments.

.. function:: getindex(type[, elements...])

   Construct a 1-d array of the specified type. This is usually called with the syntax ``Type[]``. Element values can be specified using ``Type[a,b,c,...]``.

.. function:: cell(dims)

   Construct an uninitialized cell array (heterogeneous array). ``dims`` can be either a tuple or a series of integer arguments.
.. function:: zeros(type, dims)

   Create an array of all zeros of specified type

.. function:: ones(type, dims)

   Create an array of all ones of specified type

.. function:: infs(type, dims)

   Create an array where every element is infinite and of the specified type

.. function:: nans(type, dims)

   Create an array where every element is NaN of the specified type

.. function:: trues(dims)

   Create a Bool array with all values set to true

.. function:: falses(dims)

   Create a Bool array with all values set to false

.. function:: fill(v, dims)

   Create an array filled with ``v``

.. function:: fill!(A, x)

   Fill array ``A`` with value ``x``

.. function:: reshape(A, dims)

   Create an array with the same data as the given array, but with different dimensions. An implementation for a particular type of array may choose whether the data is copied or shared.

.. function:: similar(array, element_type, dims)

   Create an uninitialized array of the same type as the given array, but with the specified element type and dimensions. The second and third arguments are both optional. The ``dims`` argument may be a tuple or a series of integer arguments.

.. function:: reinterpret(type, A)

   Change the type-interpretation of a block of memory. For example, ``reinterpret(Float32, uint32(7))`` interprets the 4 bytes corresponding to ``uint32(7)`` as a ``Float32``. For arrays, this constructs an array with the same binary data as the given array, but with the specified element type.

.. function:: eye(n)

   n-by-n identity matrix

.. function:: eye(m, n)

   m-by-n identity matrix

.. function:: linspace(start, stop, n)

   Construct a vector of ``n`` linearly-spaced elements from ``start`` to ``stop``.

.. function:: logspace(start, stop, n)

   Construct a vector of ``n`` logarithmically-spaced numbers from ``10^start`` to ``10^stop``.

Mathematical operators and functions
~~~~~~~~~~~~~~~~~~~~~~~~~~~~~~~~~~~~

All mathematical operations and functions are supported for arrays

.. function:: broadcast(f, As...)

   Broadcasts the arrays ``As`` to a common size by expanding singleton dimensions, and returns an array of the results ``f(as...)`` for each position.

.. function:: broadcast!(f, dest, As...)

   Like ``broadcast``, but store the result in the ``dest`` array.

.. function:: broadcast_function(f)

   Returns a function ``broadcast_f`` such that ``broadcast_function(f)(As...) === broadcast(f, As...)``. Most useful in the form ``const broadcast_f = broadcast_function(f)``.

.. function:: broadcast!_function(f)

   Like ``broadcast_function``, but for ``broadcast!``.

Indexing, Assignment, and Concatenation
~~~~~~~~~~~~~~~~~~~~~~~~~~~~~~~~~~~~~~~

.. function:: getindex(A, inds...)

   Returns a subset of array ``A`` as specified by ``inds``, where each ``ind`` may be an ``Int``, a ``Range``, or a ``Vector``.

.. function:: sub(A, inds...)

   Returns a SubArray, which stores the input ``A`` and ``inds`` rather than computing the result immediately. Calling ``getindex`` on a SubArray computes the indices on the fly.

.. function:: parent(A)

   Returns the "parent array" of an array view type (e.g., SubArray), or the array itself if it is not a view

.. function:: parentindexes(A)

   From an array view ``A``, returns the corresponding indexes in the parent

.. function:: slicedim(A, d, i)

   Return all the data of ``A`` where the index for dimension ``d`` equals ``i``. Equivalent to ``A[:,:,...,i,:,:,...]`` where ``i`` is in position ``d``.

.. function:: setindex!(A, X, inds...)

   Store values from array ``X`` within some subset of ``A`` as specified by ``inds``.

.. function:: broadcast_getindex(A, inds...)

   Broadcasts the ``inds`` arrays to a common size like ``broadcast``, and returns an array of the results ``A[ks...]``, where ``ks`` goes over the positions in the broadcast.

.. function:: broadcast_setindex!(A, X, inds...)

   Broadcasts the ``X`` and ``inds`` arrays to a common size and stores the value from each position in ``X`` at the indices given by the same positions in ``inds``.

.. function:: cat(dim, A...)

   Concatenate the input arrays along the specified dimension

.. function:: vcat(A...)

   Concatenate along dimension 1

.. function:: hcat(A...)

   Concatenate along dimension 2

.. function:: hvcat(rows::(Int...), values...)

   Horizontal and vertical concatenation in one call. This function is called for
   block matrix syntax. The first argument specifies the number of arguments to
   concatenate in each block row.
   For example, ``[a b;c d e]`` calls ``hvcat((2,3),a,b,c,d,e)``.

.. function:: flipdim(A, d)

   Reverse ``A`` in dimension ``d``.

.. function:: flipud(A)

   Equivalent to ``flipdim(A,1)``.

.. function:: fliplr(A)

   Equivalent to ``flipdim(A,2)``.

.. function:: circshift(A,shifts)

   Circularly shift the data in an array. The second argument is a vector giving the amount to shift in each dimension.

.. function:: find(A)

   Return a vector of the linear indexes of the non-zeros in ``A``.

.. function:: find(f,A)

   Return a vector of the linear indexes of  ``A`` where ``f`` returns true.

.. function:: findn(A)

   Return a vector of indexes for each dimension giving the locations of the non-zeros in ``A``.

.. function:: nonzeros(A)

   Return a vector of the non-zero values in array ``A``.

.. function:: findfirst(A)

   Return the index of the first non-zero value in ``A``.

.. function:: findfirst(A,v)

   Return the index of the first element equal to ``v`` in ``A``.

.. function:: findfirst(predicate, A)

   Return the index of the first element that satisfies the given predicate in ``A``.

.. function:: permutedims(A,perm)

   Permute the dimensions of array ``A``. ``perm`` is a vector specifying a permutation of length ``ndims(A)``. This is a generalization of transpose for multi-dimensional arrays. Transpose is equivalent to ``permute(A,[2,1])``.

.. function:: ipermutedims(A,perm)

   Like :func:`permutedims`, except the inverse of the given permutation is applied.

.. function:: squeeze(A, dims)

   Remove the dimensions specified by ``dims`` from array ``A``

.. function:: vec(Array) -> Vector

   Vectorize an array using column-major convention.

Array functions
~~~~~~~~~~~~~~~

.. function:: cumprod(A, [dim])

   Cumulative product along a dimension.

.. function:: cumsum(A, [dim])

   Cumulative sum along a dimension.

.. function:: cumsum_kbn(A, [dim])

   Cumulative sum along a dimension, using the Kahan-Babuska-Neumaier compensated summation algorithm for additional accuracy.

.. function:: cummin(A, [dim])

   Cumulative minimum along a dimension.

.. function:: cummax(A, [dim])

   Cumulative maximum along a dimension.

.. function:: diff(A, [dim])

   Finite difference operator of matrix or vector.

.. function:: rot180(A)

   Rotate matrix ``A`` 180 degrees.

.. function:: rotl90(A)

   Rotate matrix ``A`` left 90 degrees.

.. function:: rotr90(A)

   Rotate matrix ``A`` right 90 degrees.

.. function:: reducedim(f, A, dims, initial)

   Reduce 2-argument function ``f`` along dimensions of ``A``. ``dims`` is a
   vector specifying the dimensions to reduce, and ``initial`` is the initial
   value to use in the reductions.

   The associativity of the reduction is implementation-dependent; if you
   need a particular associativity, e.g. left-to-right, you should write
   your own loop.

.. function:: mapslices(f, A, dims)

   Transform the given dimensions of array ``A`` using function ``f``. ``f``
   is called on each slice of ``A`` of the form ``A[...,:,...,:,...]``.
   ``dims`` is an integer vector specifying where the colons go in this
   expression. The results are concatenated along the remaining dimensions.
   For example, if ``dims`` is ``[1,2]`` and A is 4-dimensional, ``f`` is
   called on ``A[:,:,i,j]`` for all ``i`` and ``j``.

.. function:: sum_kbn(A)

   Returns the sum of all array elements, using the Kahan-Babuska-Neumaier compensated summation algorithm for additional accuracy.


BitArrays
~~~~~~~~~

.. function:: bitpack(A::AbstractArray{T,N}) -> BitArray

   Converts a numeric array to a packed boolean array

.. function:: bitunpack(B::BitArray{N}) -> Array{Bool,N}

   Converts a packed boolean array to an array of booleans

.. function:: flipbits!(B::BitArray{N}) -> BitArray{N}

   Performs a bitwise not operation on B. See :ref:`~ operator <~>`.

.. function:: rol(B::BitArray{1},i::Integer) -> BitArray{1}

   Left rotation operator.

.. function:: ror(B::BitArray{1},i::Integer) -> BitArray{1}

   Right rotation operator.


Combinatorics
-------------

.. function:: nthperm(v, k)

   Compute the kth lexicographic permutation of a vector.

.. function:: nthperm!(v, k)

   In-place version of :func:`nthperm`.

.. function:: randperm(n)

   Construct a random permutation of the given length.

.. function:: invperm(v)

   Return the inverse permutation of v.

.. function:: isperm(v) -> Bool

   Returns true if v is a valid permutation.

.. function:: permute!(v, p)

   Permute vector ``v`` in-place, according to permutation ``p``.  No
   checking is done to verify that ``p`` is a permutation.

   To return a new permutation, use ``v[p]``.  Note that this is
   generally faster than ``permute!(v,p)`` for large vectors.

.. function:: ipermute!(v, p)

   Like permute!, but the inverse of the given permutation is applied.

.. function:: randcycle(n)

   Construct a random cyclic permutation of the given length.

.. function:: shuffle(v)

   Return a randomly permuted copy of ``v``.

.. function:: shuffle!(v)

   In-place version of :func:`shuffle`.

.. function:: reverse(v [, start=1 [, stop=length(v) ]] )

   Return a copy of ``v`` reversed from start to stop.

.. function:: reverse!(v [, start=1 [, stop=length(v) ]]) -> v

   In-place version of :func:`reverse`.

.. function:: combinations(itr, n)

   Generate all combinations of ``n`` elements from a given iterable
   object.  Because the number of combinations can be very large, this
   function returns an iterator object. Use
   ``collect(combinations(a,n))`` to get an array of all combinations.

.. function:: permutations(itr)

   Generate all permutations of a given iterable object.  Because the
   number of permutations can be very large, this function returns an
   iterator object. Use ``collect(permutations(a,n))`` to get an array
   of all permutations.

.. function:: partitions(n)

   Generate all integer arrays that sum to ``n``. Because the number of
   partitions can be very large, this function returns an iterator
   object. Use ``collect(partitions(n))`` to get an array of all
   partitions. The number of partitions to generete can be efficiently
   computed using ``length(partitions(n))``.

.. function:: partitions(n, m)

   Generate all arrays of ``m`` integers that sum to ``n``. Because
   the number of partitions can be very large, this function returns an
   iterator object. Use ``collect(partitions(n,m))`` to get an array of
   all partitions. The number of partitions to generete can be efficiently
   computed using ``length(partitions(n,m))``.

.. function:: partitions(array)

   Generate all set partitions of the elements of an array,
   represented as arrays of arrays. Because the number of partitions
   can be very large, this function returns an iterator object. Use
   ``collect(partitions(array))`` to get an array of all partitions.
   The number of partitions to generete can be efficiently
   computed using ``length(partitions(array))``.

Statistics
----------

.. function:: mean(v[, region])

   Compute the mean of whole array ``v``, or optionally along the dimensions in ``region``.

.. function:: std(v[, region])

   Compute the sample standard deviation of a vector or array ``v``, optionally along dimensions in ``region``. The algorithm returns an estimator of the generative distribution's standard deviation under the assumption that each entry of ``v`` is an IID draw from that generative distribution. This computation is equivalent to calculating ``sqrt(sum((v - mean(v)).^2) / (length(v) - 1))``.

.. function:: stdm(v, m)

   Compute the sample standard deviation of a vector ``v`` with known mean ``m``.

.. function:: var(v[, region])

   Compute the sample variance of a vector or array ``v``, optionally along dimensions in ``region``. The algorithm will return an estimator of the generative distribution's variance under the assumption that each entry of ``v`` is an IID draw from that generative distribution. This computation is equivalent to calculating ``sum((v - mean(v)).^2) / (length(v) - 1)``.

.. function:: varm(v, m)

   Compute the sample variance of a vector ``v`` with known mean ``m``.

.. function:: median(v)

   Compute the median of a vector ``v``.

.. function:: hist(v[, n]) -> e, counts

   Compute the histogram of ``v``, optionally using approximately ``n``
   bins. The return values are a range ``e``, which correspond to the
   edges of the bins, and ``counts`` containing the number of elements of
   ``v`` in each bin.

.. function:: hist(v, e) -> e, counts

   Compute the histogram of ``v`` using a vector/range ``e`` as the edges for
   the bins. The result will be a vector of length ``length(e) - 1``, such that the
   element at location ``i`` satisfies ``sum(e[i] .< v .<= e[i+1])``.

.. function:: histrange(v, n)

   Compute *nice* bin ranges for the edges of a histogram of ``v``, using
   approximately ``n`` bins. The resulting step sizes will be 1, 2 or 5
   multiplied by a power of 10.

.. function:: midpoints(e)

   Compute the midpoints of the bins with edges ``e``. The result is a
   vector/range of length ``length(e) - 1``.

.. function:: quantile(v, p)

   Compute the quantiles of a vector ``v`` at a specified set of probability values ``p``.

.. function:: quantile(v)

   Compute the quantiles of a vector ``v`` at the probability values ``[.0, .2, .4, .6, .8, 1.0]``.

.. function:: cov(v1[, v2])

   Compute the Pearson covariance between two vectors ``v1`` and ``v2``. If
   called with a single element ``v``, then computes covariance of columns of
   ``v``.

.. function:: cor(v1[, v2])

   Compute the Pearson correlation between two vectors ``v1`` and ``v2``. If
   called with a single element ``v``, then computes correlation of columns of
   ``v``.

Signal Processing
-----------------

FFT functions in Julia are largely implemented by calling functions from `FFTW <http://www.fftw.org>`_

.. function:: fft(A [, dims])

   Performs a multidimensional FFT of the array ``A``.  The optional ``dims``
   argument specifies an iterable subset of dimensions (e.g. an integer,
   range, tuple, or array) to transform along.  Most efficient if the
   size of ``A`` along the transformed dimensions is a product of small
   primes; see :func:`nextprod`.  See also :func:`plan_fft` for even
   greater efficiency.

   A one-dimensional FFT computes the one-dimensional discrete Fourier
   transform (DFT) as defined by :math:`\operatorname{DFT}[k] = \sum_{n=1}^{\operatorname{length}(A)} \exp\left(-i\frac{2\pi (n-1)(k-1)}{\operatorname{length}(A)} \right) A[n]`.  A multidimensional FFT simply performs this operation
   along each transformed dimension of ``A``.

.. function:: fft!(A [, dims])

   Same as :func:`fft`, but operates in-place on ``A``,
   which must be an array of complex floating-point numbers.

.. function:: ifft(A [, dims])

   Multidimensional inverse FFT.

   A one-dimensional backward FFT computes
   :math:`\operatorname{BDFT}[k] =
   \sum_{n=1}^{\operatorname{length}(A)} \exp\left(+i\frac{2\pi
   (n-1)(k-1)}{\operatorname{length}(A)} \right) A[n]`.  A
   multidimensional backward FFT simply performs this operation along
   each transformed dimension of ``A``.  The inverse FFT computes
   the same thing divided by the product of the transformed dimensions.

.. function:: ifft!(A [, dims])

   Same as :func:`ifft`, but operates in-place on ``A``.

.. function:: bfft(A [, dims])

   Similar to :func:`ifft`, but computes an unnormalized inverse
   (backward) transform, which must be divided by the product of the sizes
   of the transformed dimensions in order to obtain the inverse.  (This is
   slightly more efficient than :func:`ifft` because it omits a scaling
   step, which in some applications can be combined with other
   computational steps elsewhere.)

.. function:: bfft!(A [, dims])

   Same as :func:`bfft`, but operates in-place on ``A``.

.. function:: plan_fft(A [, dims [, flags [, timelimit]]])

   Pre-plan an optimized FFT along given dimensions (``dims``) of arrays
   matching the shape and type of ``A``.  (The first two arguments have
   the same meaning as for :func:`fft`.)  Returns a function ``plan(A)``
   that computes ``fft(A, dims)`` quickly.

   The ``flags`` argument is a bitwise-or of FFTW planner flags, defaulting
   to ``FFTW.ESTIMATE``.  e.g. passing ``FFTW.MEASURE`` or ``FFTW.PATIENT``
   will instead spend several seconds (or more) benchmarking different
   possible FFT algorithms and picking the fastest one; see the FFTW manual
   for more information on planner flags.  The optional ``timelimit`` argument
   specifies a rough upper bound on the allowed planning time, in seconds.
   Passing ``FFTW.MEASURE`` or ``FFTW.PATIENT`` may cause the input array ``A``
   to be overwritten with zeros during plan creation.

   :func:`plan_fft!` is the same as :func:`plan_fft` but creates a plan
   that operates in-place on its argument (which must be an array of
   complex floating-point numbers).  :func:`plan_ifft` and so on
   are similar but produce plans that perform the equivalent of
   the inverse transforms :func:`ifft` and so on.

.. function:: plan_ifft(A [, dims [, flags [, timelimit]]])

   Same as :func:`plan_fft`, but produces a plan that performs inverse transforms
   :func:`ifft`.

.. function:: plan_bfft(A [, dims [, flags [, timelimit]]])

   Same as :func:`plan_fft`, but produces a plan that performs an unnormalized
   backwards transform :func:`bfft`.

.. function:: plan_fft!(A [, dims [, flags [, timelimit]]])

   Same as :func:`plan_fft`, but operates in-place on ``A``.

.. function:: plan_ifft!(A [, dims [, flags [, timelimit]]])

   Same as :func:`plan_ifft`, but operates in-place on ``A``.

.. function:: plan_bfft!(A [, dims [, flags [, timelimit]]])

   Same as :func:`plan_bfft`, but operates in-place on ``A``.

.. function:: rfft(A [, dims])

   Multidimensional FFT of a real array A, exploiting the fact that
   the transform has conjugate symmetry in order to save roughly half
   the computational time and storage costs compared with :func:`fft`.
   If ``A`` has size ``(n_1, ..., n_d)``, the result has size
   ``(floor(n_1/2)+1, ..., n_d)``.

   The optional ``dims`` argument specifies an iterable subset of one or
   more dimensions of ``A`` to transform, similar to :func:`fft`.  Instead
   of (roughly) halving the first dimension of ``A`` in the result, the
   ``dims[1]`` dimension is (roughly) halved in the same way.

.. function:: irfft(A, d [, dims])

   Inverse of :func:`rfft`: for a complex array ``A``, gives the
   corresponding real array whose FFT yields ``A`` in the first half.
   As for :func:`rfft`, ``dims`` is an optional subset of dimensions
   to transform, defaulting to ``1:ndims(A)``.

   ``d`` is the length of the transformed real array along the ``dims[1]``
   dimension, which must satisfy ``d == floor(size(A,dims[1])/2)+1``.
   (This parameter cannot be inferred from ``size(A)`` due to the
   possibility of rounding by the ``floor`` function here.)

.. function:: brfft(A, d [, dims])

   Similar to :func:`irfft` but computes an unnormalized inverse transform
   (similar to :func:`bfft`), which must be divided by the product
   of the sizes of the transformed dimensions (of the real output array)
   in order to obtain the inverse transform.

.. function:: plan_rfft(A [, dims [, flags [, timelimit]]])

   Pre-plan an optimized real-input FFT, similar to :func:`plan_fft`
   except for :func:`rfft` instead of :func:`fft`.  The first two
   arguments, and the size of the transformed result, are the same as
   for :func:`rfft`.

.. function:: plan_brfft(A, d [, dims [, flags [, timelimit]]])

   Pre-plan an optimized real-input unnormalized transform, similar to
   :func:`plan_rfft` except for :func:`brfft` instead of :func:`rfft`.
   The first two arguments and the size of the transformed result, are
   the same as for :func:`brfft`.

.. function:: plan_irfft(A, d [, dims [, flags [, timelimit]]])

   Pre-plan an optimized inverse real-input FFT, similar to :func:`plan_rfft`
   except for :func:`irfft` and :func:`brfft`, respectively.  The first
   three arguments have the same meaning as for :func:`irfft`.

.. function:: dct(A [, dims])

   Performs a multidimensional type-II discrete cosine transform (DCT)
   of the array ``A``, using the unitary normalization of the DCT.
   The optional ``dims`` argument specifies an iterable subset of
   dimensions (e.g. an integer, range, tuple, or array) to transform
   along.  Most efficient if the size of ``A`` along the transformed
   dimensions is a product of small primes; see :func:`nextprod`.  See
   also :func:`plan_dct` for even greater efficiency.

.. function:: dct!(A [, dims])

   Same as :func:`dct!`, except that it operates in-place
   on ``A``, which must be an array of real or complex floating-point
   values.

.. function:: idct(A [, dims])

   Computes the multidimensional inverse discrete cosine transform (DCT)
   of the array ``A`` (technically, a type-III DCT with the unitary
   normalization).
   The optional ``dims`` argument specifies an iterable subset of
   dimensions (e.g. an integer, range, tuple, or array) to transform
   along.  Most efficient if the size of ``A`` along the transformed
   dimensions is a product of small primes; see :func:`nextprod`.  See
   also :func:`plan_idct` for even greater efficiency.

.. function:: idct!(A [, dims])

   Same as :func:`idct!`, but operates in-place on ``A``.

.. function:: plan_dct(A [, dims [, flags [, timelimit]]])

   Pre-plan an optimized discrete cosine transform (DCT), similar to
   :func:`plan_fft` except producing a function that computes :func:`dct`.
   The first two arguments have the same meaning as for :func:`dct`.

.. function:: plan_dct!(A [, dims [, flags [, timelimit]]])

   Same as :func:`plan_dct`, but operates in-place on ``A``.

.. function:: plan_idct(A [, dims [, flags [, timelimit]]])

   Pre-plan an optimized inverse discrete cosine transform (DCT), similar to
   :func:`plan_fft` except producing a function that computes :func:`idct`.
   The first two arguments have the same meaning as for :func:`idct`.

.. function:: plan_idct!(A [, dims [, flags [, timelimit]]])

   Same as :func:`plan_idct`, but operates in-place on ``A``.

.. function:: fftshift(x)

   Swap the first and second halves of each dimension of ``x``.

.. function:: fftshift(x,dim)

   Swap the first and second halves of the given dimension of array ``x``.

.. function:: ifftshift(x, [dim])

   Undoes the effect of ``fftshift``.

.. function:: filt(b,a,x)

   Apply filter described by vectors ``a`` and ``b`` to vector ``x``.

.. function:: deconv(b,a)

   Construct vector ``c`` such that ``b = conv(a,c) + r``. Equivalent to polynomial division.

.. function:: conv(u,v)

   Convolution of two vectors. Uses FFT algorithm.

.. function:: conv2(u,v,A)

   2-D convolution of the matrix ``A`` with the 2-D separable kernel generated by
   the vectors ``u`` and ``v``.  Uses 2-D FFT algorithm

.. function:: conv2(B,A)

   2-D convolution of the matrix ``B`` with the matrix ``A``.  Uses 2-D FFT algorithm

.. function:: xcorr(u,v)

   Compute the cross-correlation of two vectors.

The following functions are defined within the ``Base.FFTW`` module.

.. currentmodule:: Base.FFTW

.. function:: r2r(A, kind [, dims])

   Performs a multidimensional real-input/real-output (r2r) transform
   of type ``kind`` of the array ``A``, as defined in the FFTW manual.
   ``kind`` specifies either a discrete cosine transform of various types
   (``FFTW.REDFT00``, ``FFTW.REDFT01``, ``FFTW.REDFT10``, or
   ``FFTW.REDFT11``), a discrete sine transform of various types
   (``FFTW.RODFT00``, ``FFTW.RODFT01``, ``FFTW.RODFT10``, or
   ``FFTW.RODFT11``), a real-input DFT with halfcomplex-format output
   (``FFTW.R2HC`` and its inverse ``FFTW.HC2R``), or a discrete
   Hartley transform (``FFTW.DHT``).  The ``kind`` argument may be
   an array or tuple in order to specify different transform types
   along the different dimensions of ``A``; ``kind[end]`` is used
   for any unspecified dimensions.  See the FFTW manual for precise
   definitions of these transform types, at http://www.fftw.org/doc.

   The optional ``dims`` argument specifies an iterable subset of
   dimensions (e.g. an integer, range, tuple, or array) to transform
   along. ``kind[i]`` is then the transform type for ``dims[i]``,
   with ``kind[end]`` being used for ``i > length(kind)``.

   See also :func:`plan_r2r` to pre-plan optimized r2r transforms.

.. function:: r2r!(A, kind [, dims])

   Same as :func:`r2r`, but operates in-place on ``A``, which must be
   an array of real or complex floating-point numbers.

.. function:: plan_r2r(A, kind [, dims [, flags [, timelimit]]])

   Pre-plan an optimized r2r transform, similar to :func:`Base.plan_fft`
   except that the transforms (and the first three arguments)
   correspond to :func:`r2r` and :func:`r2r!`, respectively.

.. function:: plan_r2r!(A, kind [, dims [, flags [, timelimit]]])

   Similar to :func:`Base.plan_fft`, but corresponds to :func:`r2r!`.

.. currentmodule:: Base

Numerical Integration
---------------------

Although several external packages are available for numeric integration
and solution of ordinary differential equations, we also provide
some built-in integration support in Julia.

.. function:: quadgk(f, a,b,c...; reltol=sqrt(eps), abstol=0, maxevals=10^7, order=7)

   Numerically integrate the function ``f(x)`` from ``a`` to ``b``,
   and optionally over additional intervals ``b`` to ``c`` and so on.
   Keyword options include a relative error tolerance ``reltol`` (defaults
   to ``sqrt(eps)`` in the precision of the endpoints), an absolute error
   tolerance ``abstol`` (defaults to 0), a maximum number of function
   evaluations ``maxevals`` (defaults to ``10^7``), and the ``order``
   of the integration rule (defaults to 7).

   Returns a pair ``(I,E)`` of the estimated integral ``I`` and an
   estimated upper bound on the absolute error ``E``.  If ``maxevals``
   is not exceeded then either ``E <= abstol`` or ``E <=
   reltol*norm(I)`` will hold.  (Note that it is useful to specify a
   positive ``abstol`` in cases where ``norm(I)`` may be zero.)

   The endpoints ``a`` etcetera can also be complex (in which case the
   integral is performed over straight-line segments in the complex
   plane).  If the endpoints are ``BigFloat``, then the integration
   will be performed in ``BigFloat`` precision as well (note: it is
   advisable to increase the integration ``order`` in rough proportion
   to the precision, for smooth integrands).  More generally, the
   precision is set by the precision of the integration endpoints
   (promoted to floating-point types).

   The integrand ``f(x)`` can return any numeric scalar, vector, or matrix
   type, or in fact any type supporting ``+``, ``-``, multiplication
   by real values, and a ``norm`` (i.e., any normed vector space).

   The algorithm is an adaptive Gauss-Kronrod integration technique:
   the integral in each interval is estimated using a Kronrod rule
   (``2*order+1`` points) and the error is estimated using an embedded
   Gauss rule (``order`` points).   The interval with the largest
   error is then subdivided into two intervals and the process is repeated
   until the desired error tolerance is achieved.

   These quadrature rules work best for smooth functions within each
   interval, so if your function has a known discontinuity or other
   singularity, it is best to subdivide your interval to put the
   singularity at an endpoint.  For example, if ``f`` has a discontinuity
   at ``x=0.7`` and you want to integrate from 0 to 1, you should use
   ``quadgk(f, 0,0.7,1)`` to subdivide the interval at the point of
   discontinuity.  The integrand is never evaluated exactly at the endpoints
   of the intervals, so it is possible to integrate functions that diverge
   at the endpoints as long as the singularity is integrable (for example,
   a ``log(x)`` or ``1/sqrt(x)`` singularity).

   For real-valued endpoints, the starting and/or ending points may be
   infinite.  (A coordinate transformation is performed internally to
   map the infinite interval to a finite one.)

Parallel Computing
------------------

.. function:: addprocs(n) -> List of process identifiers

   Add processes on the local machine. Can be used to take advantage of multiple cores.

.. function:: addprocs({"host1","host2",...}; tunnel=false, dir=JULIA_HOME, sshflags::Cmd=``, cman::ClusterManager) -> List of process identifiers

   Add processes on remote machines via SSH or a custom cluster manager. 
   Requires julia to be installed in the same location on each node, or to be available via a shared file system.
   
   Keyword arguments:

   ``tunnel`` : if ``true`` then SSH tunneling will be used to connect to the worker. 

   ``dir`` :  specifies the location of the julia binaries on the worker nodes. 

   ``sshflags`` : specifies additional ssh options, e.g. :literal:`sshflags=\`-i /home/foo/bar.pem\`` .

   ``cman`` : Workers are started using the specified cluster manager. 

   For example Beowulf clusters are  supported via a custom cluster manager implemented 
   in  package ``ClusterManagers``.
   
   See the documentation for package ``ClusterManagers`` for more information on how to 
   write a custom cluster manager.
   
.. function:: nprocs()

   Get the number of available processors.

.. function:: nworkers()

   Get the number of available worker processors. This is one less than nprocs(). Equal to nprocs() if nprocs() == 1.

.. function:: procs()

   Returns a list of all process identifiers.

.. function:: workers()

   Returns a list of all worker process identifiers.

.. function:: rmprocs(pids...)

   Removes the specified workers. 

.. function:: interrupt([pids...])

   Interrupt the current executing task on the specified workers. This is
   equivalent to pressing Ctrl-C on the local machine. If no arguments are given,
   all workers are interrupted.

.. function:: myid()

   Get the id of the current processor.

.. function:: pmap(f, lsts...; err_retry=true, err_stop=false)

   Transform collections ``lsts`` by applying ``f`` to each element in parallel. 
   If ``nprocs() > 1``, the calling process will be dedicated to assigning tasks. 
   All other available processes will be used as parallel workers.
   
   If ``err_retry`` is true, it retries a failed application of ``f`` on a different worker.
   If ``err_stop`` is true, it takes precedence over the value of ``err_retry`` and ``pmap`` stops execution on the first error.
   

.. function:: remotecall(id, func, args...)

   Call a function asynchronously on the given arguments on the specified processor. Returns a ``RemoteRef``.

.. function:: wait(x)

   Block the current task until some event occurs, depending on the type
   of the argument:

   * ``RemoteRef``: Wait for a value to become available for the specified remote reference.

   * ``Condition``: Wait for ``notify`` on a condition.

   * ``Process``: Wait for a process or process chain to exit. The ``exitcode`` field of a process can be used to determine success or failure.

   * ``Task``: Wait for a ``Task`` to finish, returning its result value.

   * ``RawFD``: Wait for changes on a file descriptor (see `poll_fd` for keyword arguments and return code)

.. function:: fetch(RemoteRef)

   Wait for and get the value of a remote reference.

.. function:: remotecall_wait(id, func, args...)

   Perform ``wait(remotecall(...))`` in one message.

.. function:: remotecall_fetch(id, func, args...)

   Perform ``fetch(remotecall(...))`` in one message.

.. function:: put(RemoteRef, value)

   Store a value to a remote reference. Implements "shared queue of length 1" semantics: if a value is already present, blocks until the value is removed with ``take``.

.. function:: take(RemoteRef)

   Fetch the value of a remote reference, removing it so that the reference is empty again.

.. function:: RemoteRef()

   Make an uninitialized remote reference on the local machine.

.. function:: RemoteRef(n)

   Make an uninitialized remote reference on processor ``n``.

.. function:: timedwait(testcb::Function, secs::Float64; pollint::Float64=0.1)

   Waits till ``testcb`` returns ``true`` or for ``secs``` seconds, whichever is earlier.
   ``testcb`` is polled every ``pollint`` seconds.
   
.. function:: @spawn

   Execute an expression on an automatically-chosen processor, returning a
   ``RemoteRef`` to the result.

.. function:: @spawnat

   Accepts two arguments, ``p`` and an expression, and runs the expression
   asynchronously on processor ``p``, returning a ``RemoteRef`` to the result.

.. function:: @fetch

   Equivalent to ``fetch(@spawn expr)``.

.. function:: @fetchfrom

   Equivalent to ``fetch(@spawnat p expr)``.

.. function:: @async

   Schedule an expression to run on the local machine, also adding it to the
   set of items that the nearest enclosing ``@sync`` waits for.

.. function:: @sync

   Wait until all dynamically-enclosed uses of ``@async``, ``@spawn``, and
   ``@spawnat`` complete.

Distributed Arrays
------------------

.. function:: DArray(init, dims, [procs, dist])

   Construct a distributed array. ``init`` is a function that accepts a tuple of index ranges. This function should allocate a local chunk of the distributed array and initialize it for the specified indices. ``dims`` is the overall size of the distributed array. ``procs`` optionally specifies a vector of processor IDs to use. ``dist`` is an integer vector specifying how many chunks the distributed array should be divided into in each dimension.

   For example, the ``dfill`` function that creates a distributed array and fills it with a value ``v`` is implemented as:

   ``dfill(v, args...) = DArray(I->fill(v, map(length,I)), args...)``

.. function:: dzeros(dims, ...)

   Construct a distributed array of zeros. Trailing arguments are the same as those accepted by ``darray``.

.. function:: dones(dims, ...)

   Construct a distributed array of ones. Trailing arguments are the same as those accepted by ``darray``.

.. function:: dfill(x, dims, ...)

   Construct a distributed array filled with value ``x``. Trailing arguments are the same as those accepted by ``darray``.

.. function:: drand(dims, ...)

   Construct a distributed uniform random array. Trailing arguments are the same as those accepted by ``darray``.

.. function:: drandn(dims, ...)

   Construct a distributed normal random array. Trailing arguments are the same as those accepted by ``darray``.

.. function:: distribute(a)

   Convert a local array to distributed

.. function:: localpart(d)

   Get the local piece of a distributed array

.. function:: myindexes(d)

   A tuple describing the indexes owned by the local processor

.. function:: procs(d)

   Get the vector of processors storing pieces of ``d``

System
------

.. function:: run(command)

   Run a command object, constructed with backticks. Throws an error if anything goes wrong, including the process exiting with a non-zero status.

.. function:: spawn(command)

   Run a command object asynchronously, returning the resulting ``Process`` object.

.. data:: DevNull

   Used in a stream redirect to discard all data written to it. Essentially equivalent to /dev/null on Unix or NUL on Windows.
   Usage: run(`cat test.txt` |> DevNull)

.. function:: success(command)

   Run a command object, constructed with backticks, and tell whether it was successful (exited with a code of 0). An exception is raised if the process cannot be started.

.. function:: process_running(p::Process)

   Determine whether a process is currently running.

.. function:: process_exited(p::Process)

   Determine whether a process has exited.

.. function:: kill(p::Process, signum=SIGTERM)

   Send a signal to a process. The default is to terminate the process.

.. function:: readsfrom(command)

   Starts running a command asynchronously, and returns a tuple (stream,process). The first value is a stream reading from the process' standard output.

.. function:: writesto(command)

   Starts running a command asynchronously, and returns a tuple (stream,process). The first value is a stream writing to the process' standard input.

.. function:: readandwrite(command)

   Starts running a command asynchronously, and returns a tuple (stdout,stdin,process) of the output stream and input stream of the process, and the process object itself.

.. function:: ignorestatus(command)

   Mark a command object so that running it will not throw an error if the
   result code is non-zero.

.. function:: detach(command)

   Mark a command object so that it will be run in a new process group,
   allowing it to outlive the julia process, and not have Ctrl-C interrupts
   passed to it.

.. function:: |>(command, command)
              |>(command, filename)
              |>(filename, command)

   Redirect operator. Used for piping the output of a process into another (first form) or to redirect the standard output/input of a command to/from a file (second and third forms).

   **Examples**:
     * ``run(`ls` |> `grep xyz`)``
     * ``run(`ls` |> "out.txt")``
     * ``run("out.txt" |> `grep xyz`)``

.. function:: >>(command, filename)

   Redirect standard output of a process, appending to the destination file.

.. function:: .>(command, filename)

   Redirect the standard error stream of a process.

.. function:: gethostname() -> String

   Get the local machine's host name.

.. function:: getipaddr() -> String

   Get the IP address of the local machine, as a string of the form "x.x.x.x".

.. function:: pwd() -> String

   Get the current working directory.

.. function:: cd(dir::String)

   Set the current working directory. Returns the new current directory.

.. function:: cd(f, [dir])

   Temporarily changes the current working directory (HOME if not specified) and applies function f before returning.

.. function:: mkdir(path, [mode])

   Make a new directory with name ``path`` and permissions ``mode``.
   ``mode`` defaults to 0o777, modified by the current file creation mask.

.. function:: mkpath(path, [mode])

   Create all directories in the given ``path``, with permissions ``mode``.
   ``mode`` defaults to 0o777, modified by the current file creation mask.

.. function:: rmdir(path)

   Remove the directory named ``path``.

.. function:: getpid() -> Int32

   Get julia's process ID.

.. function:: time([t::TmStruct])

   Get the system time in seconds since the epoch, with fairly high (typically, microsecond) resolution. When passed a ``TmStruct``, converts it to a number of seconds since the epoch.

.. function:: time_ns()

   Get the time in nanoseconds. The time corresponding to 0 is undefined, and wraps every 5.8 years.

.. function:: strftime([format], time)

   Convert time, given as a number of seconds since the epoch or a ``TmStruct``, to a formatted string using the given format. Supported formats are the same as those in the standard C library.

.. function:: strptime([format], timestr)

   Parse a formatted time string into a ``TmStruct`` giving the seconds, minute, hour, date, etc. Supported formats are the same as those in the standard C library. On some platforms, timezones will not be parsed correctly. If the result of this function will be passed to ``time`` to convert it to seconds since the epoch, the ``isdst`` field should be filled in manually. Setting it to ``-1`` will tell the C library to use the current system settings to determine the timezone.

.. function:: TmStruct([seconds])

   Convert a number of seconds since the epoch to broken-down format, with fields ``sec``, ``min``, ``hour``, ``mday``, ``month``, ``year``, ``wday``, ``yday``, and ``isdst``.

.. function:: tic()

   Set a timer to be read by the next call to :func:`toc` or :func:`toq`. The macro call ``@time expr`` can also be used to time evaluation.

.. function:: toc()

   Print and return the time elapsed since the last :func:`tic`.

.. function:: toq()

   Return, but do not print, the time elapsed since the last :func:`tic`.

.. function:: @time

   A macro to execute and expression, printing time it took to execute and the total number of bytes its execution caused to be allocated, before returning the value of the expression.

.. function:: @elapsed

   A macro to evaluate an expression, discarding the resulting value, instead returning the number of seconds it took to execute as a floating-point number.

.. function:: @allocated

   A macro to evaluate an expression, discarding the resulting value, instead returning the total number of bytes allocated during evaluation of the expression.

.. function:: EnvHash() -> EnvHash

   A singleton of this type provides a hash table interface to environment variables.

.. data:: ENV

   Reference to the singleton ``EnvHash``, providing a dictionary interface to system environment variables.

.. function:: @unix

   Given ``@unix? a : b``, do ``a`` on Unix systems (including Linux and OS X) and ``b`` elsewhere. See documentation
   for Handling Platform Variations in the Calling C and Fortran Code section of the manual.

.. function:: @osx

   Given ``@osx? a : b``, do ``a`` on OS X and ``b`` elsewhere. See documentation for Handling Platform Variations 
   in the Calling C and Fortran Code section of the manual.

.. function:: @linux

   Given ``@linux? a : b``, do ``a`` on Linux and ``b`` elsewhere. See documentation for Handling Platform Variations 
   in the Calling C and Fortran Code section of the manual.

.. function:: @windows

   Given ``@windows? a : b``, do ``a`` on Windows and ``b`` elsewhere. See documentation for Handling Platform Variations
   in the Calling C and Fortran Code section of the manual.

C Interface
-----------

.. function:: ccall((symbol, library) or fptr, RetType, (ArgType1, ...), ArgVar1, ...)

   Call function in C-exported shared library, specified by ``(function name, library)`` tuple, where each component is a String or :Symbol. Alternatively,
   ccall may be used to call a function pointer returned by dlsym, but note that this usage is generally discouraged to facilitate future static compilation.
   Note that the argument type tuple must be a literal tuple, and not a tuple-valued variable or expression.

.. function:: cglobal((symbol, library) or ptr [, Type=Void])

   Obtain a pointer to a global variable in a C-exported shared library, specified exactly as in ``ccall``.  Returns a ``Ptr{Type}``, defaulting to ``Ptr{Void}`` if no Type argument is supplied.  The values can be read or written by ``unsafe_load`` or ``unsafe_store!``, respectively.

.. function:: cfunction(fun::Function, RetType::Type, (ArgTypes...))

   Generate C-callable function pointer from Julia function. Type annotation of the return value in the
   callback function is a must for situations where Julia cannot infer the return type automatically.

   For example::

    function foo()
      # body

      retval::Float64
    end

    bar = cfunction(foo, Float64, ())


.. function:: dlopen(libfile::String [, flags::Integer])

   Load a shared library, returning an opaque handle.

   The optional flags argument is a bitwise-or of zero or more of
   RTLD_LOCAL, RTLD_GLOBAL, RTLD_LAZY, RTLD_NOW, RTLD_NODELETE,
   RTLD_NOLOAD, RTLD_DEEPBIND, and RTLD_FIRST.  These are converted to
   the corresponding flags of the POSIX (and/or GNU libc and/or MacOS)
   dlopen command, if possible, or are ignored if the specified
   functionality is not available on the current platform.  The
   default is RTLD_LAZY|RTLD_DEEPBIND|RTLD_LOCAL.  An important usage
   of these flags, on POSIX platforms, is to specify
   RTLD_LAZY|RTLD_DEEPBIND|RTLD_GLOBAL in order for the library's
   symbols to be available for usage in other shared libraries, in
   situations where there are dependencies between shared libraries.

.. data:: RTLD_DEEPBIND

   Enum constant for dlopen. See your platform man page for details, if applicable.

.. data:: RTLD_FIRST

   Enum constant for dlopen. See your platform man page for details, if applicable.

.. data:: RTLD_GLOBAL

   Enum constant for dlopen. See your platform man page for details, if applicable.

.. data:: RTLD_LAZY

   Enum constant for dlopen. See your platform man page for details, if applicable.

.. data:: RTLD_LOCAL

   Enum constant for dlopen. See your platform man page for details, if applicable.

.. data:: RTLD_NODELETE
    
   Enum constant for dlopen. See your platform man page for details, if applicable.

.. data:: RTLD_NOLOAD

   Enum constant for dlopen. See your platform man page for details, if applicable.

.. data:: RTLD_NOW

   Enum constant for dlopen. See your platform man page for details, if applicable.

.. function:: dlsym(handle, sym)

   Look up a symbol from a shared library handle, return callable function pointer on success.

.. function:: dlsym_e(handle, sym)

   Look up a symbol from a shared library handle, silently return NULL pointer on lookup failure.

.. function:: dlclose(handle)

   Close shared library referenced by handle.

.. function:: c_free(addr::Ptr)

   Call free() from C standard library.

.. function:: unsafe_load(p::Ptr{T},i::Integer)

   Dereference the pointer ``p[i]`` or ``*p``, returning a copy of type T.

.. function:: unsafe_store!(p::Ptr{T},x,i::Integer)

   Assign to the pointer ``p[i] = x`` or ``*p = x``, making a copy of object x into the memory at p.

.. function:: pointer(a[, index])

   Get the native address of an array element. Be careful to ensure that a julia
   reference to ``a`` exists as long as this pointer will be used.

.. function:: pointer(type, int)

   Convert an integer to a pointer of the specified element type.

.. function:: pointer_to_array(p, dims[, own])

   Wrap a native pointer as a Julia Array object. The pointer element type determines
   the array element type. ``own`` optionally specifies whether Julia should take
   ownership of the memory, calling ``free`` on the pointer when the array is no
   longer referenced.

.. function:: disable_sigint(f::Function)

   Disable Ctrl-C handler during execution of a function, for calling
   external code that is not interrupt safe. Intended to be called using ``do``
   block syntax as follows::

    disable_sigint() do
        # interrupt-unsafe code
        ...
    end

.. function:: reenable_sigint(f::Function)

   Re-enable Ctrl-C handler during execution of a function. Temporarily
   reverses the effect of ``disable_sigint``.

.. function:: find_library(names, locations)

   Searches for the first library in ``names`` in the paths in the ``locations`` list, ``DL_LOAD_PATH``, or system
   library paths (in that order) which can successfully be dlopen'd. On success, the return value will be one of
   the names (potentially prefixed by one of the paths in locations). This string can be assigned to a ``global const``
   and used as the library name in future ``ccall``'s. On failure, it returns the empty string.

.. data:: DL_LOAD_PATH

   When calling ``dlopen``, the paths in this list will be searched first, in order, before searching the
   system locations for a valid library handle.

.. data:: Cchar

   Equivalent to the native ``char`` c-type

.. data:: Cuchar

   Equivalent to the native ``unsigned char`` c-type (Uint8)

.. data:: Cshort

   Equivalent to the native ``signed short`` c-type (Int16)

.. data:: Cushort

   Equivalent to the native ``unsigned short`` c-type (Uint16)

.. data:: Cint

   Equivalent to the native ``signed int`` c-type (Int32)

.. data:: Cuint

   Equivalent to the native ``unsigned int`` c-type (Uint32)

.. data:: Clong

   Equivalent to the native ``signed long`` c-type

.. data:: Culong

   Equivalent to the native ``unsigned long`` c-type
 
.. data:: Clonglong

   Equivalent to the native ``signed long long`` c-type (Int64)

.. data:: Culonglong

   Equivalent to the native ``unsigned long long`` c-type (Uint64)

.. data:: Csize_t

   Equivalent to the native ``size_t`` c-type (Uint)

.. data:: Cssize_t

   Equivalent to the native ``ssize_t`` c-type

.. data:: Cptrdiff_t

   Equivalent to the native ``ptrdiff_t`` c-type (Int)

.. data:: Coff_t

   Equivalent to the native ``off_t`` c-type

.. data:: Cwchar_t

   Equivalent to the native ``wchar_t`` c-type (Int32)

.. data:: Cfloat

   Equivalent to the native ``float`` c-type (Float32)

.. data:: Cdouble

   Equivalent to the native ``double`` c-type (Float64)


Errors
------

.. function:: error(message::String)

   Raise an error with the given message

.. function:: throw(e)

   Throw an object as an exception

.. function:: rethrow([e])

   Throw an object without changing the current exception backtrace.
   The default argument is the current exception (if called within a
   ``catch`` block).

.. function:: backtrace()

   Get a backtrace object for the current program point.

.. function:: catch_backtrace()

   Get the backtrace of the current exception, for use within ``catch``
   blocks.

.. function:: errno()

   Get the value of the C library's ``errno``

.. function:: systemerror(sysfunc, iftrue)

   Raises a ``SystemError`` for ``errno`` with the descriptive string ``sysfunc`` if ``bool`` is true

.. function:: strerror(n)

   Convert a system call error code to a descriptive string

.. function:: assert(cond, [text])

   Raise an error if ``cond`` is false. Also available as the macro ``@assert expr``.

.. function:: @assert

   Raise an error if ``cond`` is false. Preferred syntax for writings assertions.

.. data:: ArgumentError

   The parameters given to a function call are not valid.

.. data:: BoundsError

   An indexing operation into an array tried to access an out-of-bounds element.

.. data:: EOFError

   No more data was available to read from a file or stream.

.. data:: ErrorException

   Generic error type. The error message, in the `.msg` field, may provide more specific details.

.. data:: KeyError

   An indexing operation into an ``Associative`` (``Dict``) or ``Set`` like object tried to access or delete a non-existent element.

.. data:: LoadError

   An error occurred while `including`, `requiring`, or `using` a file. The error specifics should be available in the `.error` field.

.. data:: MethodError

   A method with the required type signature does not exist in the given generic function.

.. data:: ParseError

   The expression passed to the `parse` function could not be interpreted as a valid Julia expression.

.. data:: ProcessExitedException

   After a client Julia process has exited, further attempts to reference the dead child will throw this exception.

.. data:: SystemError

   A system call failed with an error code (in the ``errno`` global variable).

.. data:: TypeError

   A type assertion failure, or calling an intrinsic function with an incorrect argument type.


Tasks
-----

.. function:: Task(func)

   Create a ``Task`` (i.e. thread, or coroutine) to execute the given function. The task exits when this function returns.

.. function:: yieldto(task, args...)

   Switch to the given task. The first time a task is switched to, the task's function is called with ``args``. On subsequent switches, ``args`` are returned from the task's last call to ``yieldto``.

.. function:: current_task()

   Get the currently running Task.

.. function:: istaskdone(task)

   Tell whether a task has exited.

.. function:: consume(task)

   Receive the next value passed to ``produce`` by the specified task.

.. function:: produce(value)

   Send the given value to the last ``consume`` call, switching to the consumer task.

.. function:: yield()

   For scheduled tasks, switch back to the scheduler to allow another scheduled task to run. A task that calls this function is still runnable, and will be restarted immediately if there are no other runnable tasks.

.. function:: task_local_storage(symbol)

   Look up the value of a symbol in the current task's task-local storage.

.. function:: task_local_storage(symbol, value)

   Assign a value to a symbol in the current task's task-local storage.

.. function:: Condition()

   Create an edge-triggered event source that tasks can wait for. Tasks
   that call ``wait`` on a ``Condition`` are suspended and queued.
   Tasks are woken up when ``notify`` is later called on the ``Condition``.
   Edge triggering means that only tasks waiting at the time ``notify`` is
   called can be woken up. For level-triggered notifications, you must
   keep extra state to keep track of whether a notification has happened.
   The ``RemoteRef`` type does this, and so can be used for level-triggered
   events.

.. function:: notify(condition, val=nothing; all=true, error=false)

   Wake up tasks waiting for a condition, passing them ``val``.
   If ``all`` is true (the default), all waiting tasks are woken, otherwise
   only one is. If ``error`` is true, the passed value is raised as an
   exception in the woken tasks.

.. function:: schedule(t::Task)

   Add a task to the scheduler's queue. This causes the task to run constantly
   when the system is otherwise idle, unless the task performs a blocking
   operation such as ``wait``.

.. function:: @schedule

   Wrap an expression in a Task and add it to the scheduler's queue.

.. function:: @task

   Wrap an expression in a Task executing it, and return the Task. This
   only creates a task, and does not run it.

.. function:: sleep(seconds)

   Block the current task for a specified number of seconds.

Events
------

.. function:: Timer(f::Function)

   Create a timer to call the given callback function. The callback
   is passed two arguments: the timer object itself, and a status code,
   which will be 0 unless an error occurs. The timer can be started and
   stopped with ``start_timer`` and ``stop_timer``.

.. function:: start_timer(t::Timer, delay, repeat)

   Start invoking the callback for a ``Timer`` after the specified initial
   delay, and then repeating with the given interval. Times are in seconds.
   If ``repeat`` is ``0``, the timer is only triggered once.

.. function:: stop_timer(t::Timer)

   Stop invoking the callback for a timer.

Reflection
----------

.. function:: module_name(m::Module) -> Symbol

   Get the name of a module as a symbol.

.. function:: module_parent(m::Module) -> Module

   Get a module's enclosing module. ``Main`` is its own parent.

.. function:: current_module() -> Module

   Get the *dynamically* current module, which is the module code is currently being
   read from. In general, this is not the same as the module containing the call to
   this function.

.. function:: fullname(m::Module)

   Get the fully-qualified name of a module as a tuple of symbols. For example,
   ``fullname(Base.Pkg)`` gives ``(:Base,:Pkg)``, and ``fullname(Main)`` gives ``()``.

.. function:: names(x)

   Get an array of the names exported by a module, or the fields of a data type.

.. function:: isconst([m::Module], s::Symbol) -> Bool

   Determine whether a global is declared ``const`` in a given module.

.. function:: isgeneric(f::Function) -> Bool

   Determine whether a function is generic.

.. function:: function_name(f::Function) -> Symbol

   Get the name of a generic function as a symbol, or ``:anonymous``.

.. function:: function_module(f::Function, types) -> Module

   Determine the module containing a given definition of a generic function.

.. function:: functionloc(f::Function, types)

   Returns a tuple ``(filename,line)`` giving the location of a method definition.

Internals
---------

.. function:: gc()

   Perform garbage collection. This should not generally be used.

.. function:: gc_disable()

   Disable garbage collection. This should be used only with extreme
   caution, as it can cause memory use to grow without bound.

.. function:: gc_enable()

   Re-enable garbage collection after calling ``gc_disable``.

.. function:: macroexpand(x)

   Takes the expression x and returns an equivalent expression with all macros removed (expanded).

.. function:: expand(x)

   Takes the expression x and returns an equivalent expression in lowered form

.. function:: code_lowered(f, types)

   Returns an array of lowered ASTs for the methods matching the given generic function and type signature.

.. function:: code_typed(f, types)

   Returns an array of lowered and type-inferred ASTs for the methods matching the given generic function and type signature.

.. function:: code_llvm(f, types)

   Prints the LLVM bitcodes generated for running the method matching the given generic function and type signature to STDOUT.

.. function:: code_native(f, types)

   Prints the native assembly instructions generated for running the method matching the given generic function and type signature to STDOUT.

.. function:: precompile(f,args::(Any...,))

   Compile the given function `f` for the argument tuple (of types) `args`, but do not execute it. <|MERGE_RESOLUTION|>--- conflicted
+++ resolved
@@ -1378,20 +1378,7 @@
    Accepts a connection on the given server and returns a connection to the client. An uninitialized client 
    stream may be provided, in which case it will be used instead of creating a new stream.
 
-<<<<<<< HEAD
-.. function:: bind(server[,addr...])
-
-   Binds a server to the given address (which may be any of the arguments accepted by listen).
-   Note that you must still call listen to be able to accept connections on this server.
-
-.. function:: listen(sever) -> PipeServer
-
-   Starts listening on a server that has been previously bound to an address by ``bind``.
-
 .. function:: listenany(port_hint) -> (Uint16,TcpServer)
-=======
-.. function:: open_any_tcp_port(hint) -> (Uint16,TcpServer)
->>>>>>> fa765c96
 
    Create a TcpServer on any port, using hint as a starting point. Returns a tuple of the actual port that the server
    was created on and the server itself. 
